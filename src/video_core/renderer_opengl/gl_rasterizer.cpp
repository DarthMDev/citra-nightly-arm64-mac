// Copyright 2022 Citra Emulator Project
// Licensed under GPLv2 or any later version
// Refer to the license.txt file included.

#include "common/alignment.h"
#include "common/assert.h"
#include "common/logging/log.h"
#include "common/math_util.h"
#include "common/microprofile.h"
#include "video_core/pica_state.h"
#include "video_core/regs_framebuffer.h"
#include "video_core/regs_rasterizer.h"
#include "video_core/renderer_opengl/gl_driver.h"
#include "video_core/renderer_opengl/gl_rasterizer.h"
#include "video_core/renderer_opengl/gl_shader_gen.h"
#include "video_core/renderer_opengl/gl_vars.h"
#include "video_core/renderer_opengl/pica_to_gl.h"
#include "video_core/renderer_opengl/renderer_opengl.h"
#include "video_core/video_core.h"

namespace OpenGL {

constexpr std::size_t VERTEX_BUFFER_SIZE = 16 * 1024 * 1024;
constexpr std::size_t INDEX_BUFFER_SIZE = 1 * 1024 * 1024;
constexpr std::size_t UNIFORM_BUFFER_SIZE = 2 * 1024 * 1024;
constexpr std::size_t TEXTURE_BUFFER_SIZE = 1 * 1024 * 1024;

RasterizerOpenGL::RasterizerOpenGL(Frontend::EmuWindow& emu_window, Driver& driver)
    : driver{driver}, runtime{driver}, res_cache{*this, runtime},
      shader_program_manager{emu_window, driver, !driver.IsOpenGLES()},
<<<<<<< HEAD
      vertex_buffer{GL_ARRAY_BUFFER, VERTEX_BUFFER_SIZE},
      uniform_buffer{GL_UNIFORM_BUFFER, UNIFORM_BUFFER_SIZE},
      index_buffer{GL_ELEMENT_ARRAY_BUFFER, INDEX_BUFFER_SIZE},
      texture_buffer{GL_TEXTURE_BUFFER, TEXTURE_BUFFER_SIZE},
=======
      vertex_buffer{GL_ARRAY_BUFFER, VERTEX_BUFFER_SIZE}, uniform_buffer{GL_UNIFORM_BUFFER,
                                                                         UNIFORM_BUFFER_SIZE},
      index_buffer{GL_ELEMENT_ARRAY_BUFFER, INDEX_BUFFER_SIZE}, texture_buffer{GL_TEXTURE_BUFFER,
                                                                               TEXTURE_BUFFER_SIZE},
>>>>>>> 62fc1f83
      texture_lf_buffer{GL_TEXTURE_BUFFER, TEXTURE_BUFFER_SIZE} {

    // Clipping plane 0 is always enabled for PICA fixed clip plane z <= 0
    state.clip_distance[0] = true;

    // Create a 1x1 clear texture to use in the NULL case,
    // instead of OpenGL's default of solid black
    default_texture.Create();
    // For some reason alpha 0 wraps around to 1.0, so use 1/255 instead
    u8 framebuffer_data[4] = {0, 0, 0, 1};
    glTexImage2D(GL_TEXTURE_2D, 0, GL_RGBA, 1, 1, 0, GL_RGBA, GL_UNSIGNED_BYTE, framebuffer_data);

    // Create sampler objects
    for (std::size_t i = 0; i < texture_samplers.size(); ++i) {
        texture_samplers[i].Create();
        state.texture_units[i].sampler = texture_samplers[i].sampler.handle;
    }

    // Create cubemap texture and sampler objects
    texture_cube_sampler.Create();
    state.texture_cube_unit.sampler = texture_cube_sampler.sampler.handle;

    // Generate VAO
    sw_vao.Create();
    hw_vao.Create();

    glGetIntegerv(GL_UNIFORM_BUFFER_OFFSET_ALIGNMENT, &uniform_buffer_alignment);
    uniform_size_aligned_vs =
        Common::AlignUp<std::size_t>(sizeof(VSUniformData), uniform_buffer_alignment);
    uniform_size_aligned_fs =
        Common::AlignUp<std::size_t>(sizeof(UniformData), uniform_buffer_alignment);

    // Set vertex attributes for software shader path
    state.draw.vertex_array = sw_vao.handle;
    state.draw.vertex_buffer = vertex_buffer.GetHandle();
    state.Apply();

    glVertexAttribPointer(ATTRIBUTE_POSITION, 4, GL_FLOAT, GL_FALSE, sizeof(HardwareVertex),
                          (GLvoid*)offsetof(HardwareVertex, position));
    glEnableVertexAttribArray(ATTRIBUTE_POSITION);

    glVertexAttribPointer(ATTRIBUTE_COLOR, 4, GL_FLOAT, GL_FALSE, sizeof(HardwareVertex),
                          (GLvoid*)offsetof(HardwareVertex, color));
    glEnableVertexAttribArray(ATTRIBUTE_COLOR);

    glVertexAttribPointer(ATTRIBUTE_TEXCOORD0, 2, GL_FLOAT, GL_FALSE, sizeof(HardwareVertex),
                          (GLvoid*)offsetof(HardwareVertex, tex_coord0));
    glVertexAttribPointer(ATTRIBUTE_TEXCOORD1, 2, GL_FLOAT, GL_FALSE, sizeof(HardwareVertex),
                          (GLvoid*)offsetof(HardwareVertex, tex_coord1));
    glVertexAttribPointer(ATTRIBUTE_TEXCOORD2, 2, GL_FLOAT, GL_FALSE, sizeof(HardwareVertex),
                          (GLvoid*)offsetof(HardwareVertex, tex_coord2));
    glEnableVertexAttribArray(ATTRIBUTE_TEXCOORD0);
    glEnableVertexAttribArray(ATTRIBUTE_TEXCOORD1);
    glEnableVertexAttribArray(ATTRIBUTE_TEXCOORD2);

    glVertexAttribPointer(ATTRIBUTE_TEXCOORD0_W, 1, GL_FLOAT, GL_FALSE, sizeof(HardwareVertex),
                          (GLvoid*)offsetof(HardwareVertex, tex_coord0_w));
    glEnableVertexAttribArray(ATTRIBUTE_TEXCOORD0_W);

    glVertexAttribPointer(ATTRIBUTE_NORMQUAT, 4, GL_FLOAT, GL_FALSE, sizeof(HardwareVertex),
                          (GLvoid*)offsetof(HardwareVertex, normquat));
    glEnableVertexAttribArray(ATTRIBUTE_NORMQUAT);

    glVertexAttribPointer(ATTRIBUTE_VIEW, 3, GL_FLOAT, GL_FALSE, sizeof(HardwareVertex),
                          (GLvoid*)offsetof(HardwareVertex, view));
    glEnableVertexAttribArray(ATTRIBUTE_VIEW);

    // Create render framebuffer
    framebuffer.Create();

    // Allocate and bind texture buffer lut textures
    texture_buffer_lut_lf.Create();
    texture_buffer_lut_rg.Create();
    texture_buffer_lut_rgba.Create();
    state.texture_buffer_lut_lf.texture_buffer = texture_buffer_lut_lf.handle;
    state.texture_buffer_lut_rg.texture_buffer = texture_buffer_lut_rg.handle;
    state.texture_buffer_lut_rgba.texture_buffer = texture_buffer_lut_rgba.handle;
    state.Apply();
    glActiveTexture(TextureUnits::TextureBufferLUT_LF.Enum());
    glTexBuffer(GL_TEXTURE_BUFFER, GL_RG32F, texture_lf_buffer.GetHandle());
    glActiveTexture(TextureUnits::TextureBufferLUT_RG.Enum());
    glTexBuffer(GL_TEXTURE_BUFFER, GL_RG32F, texture_buffer.GetHandle());
    glActiveTexture(TextureUnits::TextureBufferLUT_RGBA.Enum());
    glTexBuffer(GL_TEXTURE_BUFFER, GL_RGBA32F, texture_buffer.GetHandle());

    // Bind index buffer for hardware shader path
    state.draw.vertex_array = hw_vao.handle;
    state.Apply();
    glBindBuffer(GL_ELEMENT_ARRAY_BUFFER, index_buffer.GetHandle());

    glEnable(GL_BLEND);

    // Explicitly call the derived version to avoid warnings about calling virtual
    // methods in the constructor
    RasterizerOpenGL::SyncEntireState();
}

RasterizerOpenGL::~RasterizerOpenGL() = default;

void RasterizerOpenGL::LoadDiskResources(const std::atomic_bool& stop_loading,
                                         const VideoCore::DiskResourceLoadCallback& callback) {
    shader_program_manager.LoadDiskCache(stop_loading, callback);
}

void RasterizerOpenGL::SyncEntireState() {
    // Sync fixed function OpenGL state
    SyncClipEnabled();
    SyncCullMode();
    SyncBlendEnabled();
    SyncBlendFuncs();
    SyncBlendColor();
    SyncLogicOp();
    SyncStencilTest();
    SyncDepthTest();
    SyncColorWriteMask();
    SyncStencilWriteMask();
    SyncDepthWriteMask();

    // Sync uniforms
    SyncClipCoef();
    SyncDepthScale();
    SyncDepthOffset();
    SyncAlphaTest();
    SyncCombinerColor();
    auto& tev_stages = Pica::g_state.regs.texturing.GetTevStages();
    for (std::size_t index = 0; index < tev_stages.size(); ++index)
        SyncTevConstColor(index, tev_stages[index]);

    SyncGlobalAmbient();
    for (unsigned light_index = 0; light_index < 8; light_index++) {
        SyncLightSpecular0(light_index);
        SyncLightSpecular1(light_index);
        SyncLightDiffuse(light_index);
        SyncLightAmbient(light_index);
        SyncLightPosition(light_index);
        SyncLightDistanceAttenuationBias(light_index);
        SyncLightDistanceAttenuationScale(light_index);
    }

    SyncFogColor();
    SyncProcTexNoise();
    SyncProcTexBias();
    SyncShadowBias();
    SyncShadowTextureBias();
}

static constexpr std::array<GLenum, 4> vs_attrib_types{
    GL_BYTE,          // VertexAttributeFormat::BYTE
    GL_UNSIGNED_BYTE, // VertexAttributeFormat::UBYTE
    GL_SHORT,         // VertexAttributeFormat::SHORT
    GL_FLOAT          // VertexAttributeFormat::FLOAT
};

MICROPROFILE_DEFINE(OpenGL_VAO, "OpenGL", "Vertex Array Setup", MP_RGB(255, 128, 0));
void RasterizerOpenGL::SetupVertexArray(u8* array_ptr, GLintptr buffer_offset,
                                        GLuint vs_input_index_min, GLuint vs_input_index_max) {
    MICROPROFILE_SCOPE(OpenGL_VAO);
    const auto& regs = Pica::g_state.regs;
    const auto& vertex_attributes = regs.pipeline.vertex_attributes;
    PAddr base_address = vertex_attributes.GetPhysicalBaseAddress();

    state.draw.vertex_array = hw_vao.handle;
    state.draw.vertex_buffer = vertex_buffer.GetHandle();
    state.Apply();

    std::array<bool, 16> enable_attributes{};

    for (const auto& loader : vertex_attributes.attribute_loaders) {
        if (loader.component_count == 0 || loader.byte_count == 0) {
            continue;
        }

        u32 offset = 0;
        for (u32 comp = 0; comp < loader.component_count && comp < 12; ++comp) {
            u32 attribute_index = loader.GetComponent(comp);
            if (attribute_index < 12) {
                if (vertex_attributes.GetNumElements(attribute_index) != 0) {
                    offset = Common::AlignUp(
                        offset, vertex_attributes.GetElementSizeInBytes(attribute_index));

                    u32 input_reg = regs.vs.GetRegisterForAttribute(attribute_index);
                    GLint size = vertex_attributes.GetNumElements(attribute_index);
                    GLenum type = vs_attrib_types[static_cast<u32>(
                        vertex_attributes.GetFormat(attribute_index))];
                    GLsizei stride = loader.byte_count;
                    glVertexAttribPointer(input_reg, size, type, GL_FALSE, stride,
                                          reinterpret_cast<GLvoid*>(buffer_offset + offset));
                    enable_attributes[input_reg] = true;

                    offset += vertex_attributes.GetStride(attribute_index);
                }
            } else {
                // Attribute ids 12, 13, 14 and 15 signify 4, 8, 12 and 16-byte paddings,
                // respectively
                offset = Common::AlignUp(offset, 4);
                offset += (attribute_index - 11) * 4;
            }
        }

        PAddr data_addr =
            base_address + loader.data_offset + (vs_input_index_min * loader.byte_count);

        u32 vertex_num = vs_input_index_max - vs_input_index_min + 1;
        u32 data_size = loader.byte_count * vertex_num;

        res_cache.FlushRegion(data_addr, data_size, nullptr);
        std::memcpy(array_ptr, VideoCore::g_memory->GetPhysicalPointer(data_addr), data_size);

        array_ptr += data_size;
        buffer_offset += data_size;
    }

    for (std::size_t i = 0; i < enable_attributes.size(); ++i) {
        if (enable_attributes[i] != hw_vao_enabled_attributes[i]) {
            if (enable_attributes[i]) {
                glEnableVertexAttribArray(static_cast<GLuint>(i));
            } else {
                glDisableVertexAttribArray(static_cast<GLuint>(i));
            }
            hw_vao_enabled_attributes[i] = enable_attributes[i];
        }

        if (vertex_attributes.IsDefaultAttribute(i)) {
            const u32 reg = regs.vs.GetRegisterForAttribute(i);
            if (!enable_attributes[reg]) {
                const auto& attr = Pica::g_state.input_default_attributes.attr[i];
                glVertexAttrib4f(reg, attr.x.ToFloat32(), attr.y.ToFloat32(), attr.z.ToFloat32(),
                                 attr.w.ToFloat32());
            }
        }
    }
}

MICROPROFILE_DEFINE(OpenGL_VS, "OpenGL", "Vertex Shader Setup", MP_RGB(192, 128, 128));
bool RasterizerOpenGL::SetupVertexShader() {
    MICROPROFILE_SCOPE(OpenGL_VS);
<<<<<<< HEAD
    return shader_program_manager.UseProgrammableVertexShader(Pica::g_state.regs,
                                                               Pica::g_state.vs);
=======
    return shader_program_manager.UseProgrammableVertexShader(Pica::g_state.regs, Pica::g_state.vs);
>>>>>>> 62fc1f83
}

MICROPROFILE_DEFINE(OpenGL_GS, "OpenGL", "Geometry Shader Setup", MP_RGB(128, 192, 128));
bool RasterizerOpenGL::SetupGeometryShader() {
    MICROPROFILE_SCOPE(OpenGL_GS);
    const auto& regs = Pica::g_state.regs;

    if (regs.pipeline.use_gs != Pica::PipelineRegs::UseGS::No) {
        LOG_ERROR(Render_OpenGL, "Accelerate draw doesn't support geometry shader");
        return false;
    }

    shader_program_manager.UseFixedGeometryShader(regs);
    return true;
}

bool RasterizerOpenGL::AccelerateDrawBatch(bool is_indexed) {
    const auto& regs = Pica::g_state.regs;
    if (regs.pipeline.use_gs != Pica::PipelineRegs::UseGS::No) {
        if (regs.pipeline.gs_config.mode != Pica::PipelineRegs::GSMode::Point) {
            return false;
        }
        if (regs.pipeline.triangle_topology != Pica::PipelineRegs::TriangleTopology::Shader) {
            return false;
        }
    }

    if (!SetupVertexShader())
        return false;

    if (!SetupGeometryShader())
        return false;

    return Draw(true, is_indexed);
}

static GLenum GetCurrentPrimitiveMode() {
    const auto& regs = Pica::g_state.regs;
    switch (regs.pipeline.triangle_topology) {
    case Pica::PipelineRegs::TriangleTopology::Shader:
    case Pica::PipelineRegs::TriangleTopology::List:
        return GL_TRIANGLES;
    case Pica::PipelineRegs::TriangleTopology::Fan:
        return GL_TRIANGLE_FAN;
    case Pica::PipelineRegs::TriangleTopology::Strip:
        return GL_TRIANGLE_STRIP;
    default:
        UNREACHABLE();
    }

    return GL_TRIANGLES;
}

bool RasterizerOpenGL::AccelerateDrawBatchInternal(bool is_indexed) {
    const auto& regs = Pica::g_state.regs;
    GLenum primitive_mode = GetCurrentPrimitiveMode();

    auto [vs_input_index_min, vs_input_index_max, vs_input_size] = AnalyzeVertexArray(is_indexed);

    if (vs_input_size > VERTEX_BUFFER_SIZE) {
        LOG_WARNING(Render_OpenGL, "Too large vertex input size {}", vs_input_size);
        return false;
    }

    state.draw.vertex_buffer = vertex_buffer.GetHandle();
    state.Apply();

    u8* buffer_ptr;
    GLintptr buffer_offset;
    std::tie(buffer_ptr, buffer_offset, std::ignore) = vertex_buffer.Map(vs_input_size, 4);
    SetupVertexArray(buffer_ptr, buffer_offset, vs_input_index_min, vs_input_index_max);
    vertex_buffer.Unmap(vs_input_size);

    shader_program_manager.ApplyTo(state);
    state.Apply();

    if (is_indexed) {
        bool index_u16 = regs.pipeline.index_array.format != 0;
        std::size_t index_buffer_size = regs.pipeline.num_vertices * (index_u16 ? 2 : 1);

        if (index_buffer_size > INDEX_BUFFER_SIZE) {
            LOG_WARNING(Render_OpenGL, "Too large index input size {}", index_buffer_size);
            return false;
        }

        const u8* index_data = VideoCore::g_memory->GetPhysicalPointer(
            regs.pipeline.vertex_attributes.GetPhysicalBaseAddress() +
            regs.pipeline.index_array.offset);
        std::tie(buffer_ptr, buffer_offset, std::ignore) = index_buffer.Map(index_buffer_size, 4);
        std::memcpy(buffer_ptr, index_data, index_buffer_size);
        index_buffer.Unmap(index_buffer_size);

        glDrawRangeElementsBaseVertex(
            primitive_mode, vs_input_index_min, vs_input_index_max, regs.pipeline.num_vertices,
            index_u16 ? GL_UNSIGNED_SHORT : GL_UNSIGNED_BYTE,
            reinterpret_cast<const void*>(buffer_offset), -static_cast<GLint>(vs_input_index_min));
    } else {
        glDrawArrays(primitive_mode, 0, regs.pipeline.num_vertices);
    }
    return true;
}

void RasterizerOpenGL::DrawTriangles() {
    if (vertex_batch.empty())
        return;
    Draw(false, false);
}

MICROPROFILE_DEFINE(OpenGL_Drawing, "OpenGL", "Drawing", MP_RGB(128, 128, 192));
bool RasterizerOpenGL::Draw(bool accelerate, bool is_indexed) {
    MICROPROFILE_SCOPE(OpenGL_Drawing);
    const auto& regs = Pica::g_state.regs;

    const bool shadow_rendering = regs.framebuffer.IsShadowRendering();
    const bool has_stencil = regs.framebuffer.HasStencil();

    const bool write_color_fb = shadow_rendering || state.color_mask.red_enabled == GL_TRUE ||
                                state.color_mask.green_enabled == GL_TRUE ||
                                state.color_mask.blue_enabled == GL_TRUE ||
                                state.color_mask.alpha_enabled == GL_TRUE;

    const bool write_depth_fb =
        (state.depth.test_enabled && state.depth.write_mask == GL_TRUE) ||
        (has_stencil && state.stencil.test_enabled && state.stencil.write_mask != 0);

    const bool using_color_fb =
        regs.framebuffer.framebuffer.GetColorBufferPhysicalAddress() != 0 && write_color_fb;
    const bool using_depth_fb =
        !shadow_rendering && regs.framebuffer.framebuffer.GetDepthBufferPhysicalAddress() != 0 &&
        (write_depth_fb || regs.framebuffer.output_merger.depth_test_enable != 0 ||
         (has_stencil && state.stencil.test_enabled));

    const Common::Rectangle viewport_rect_unscaled = regs.rasterizer.GetViewportRect();

    const auto [color_surface, depth_surface, surfaces_rect] =
        res_cache.GetFramebufferSurfaces(using_color_fb, using_depth_fb, viewport_rect_unscaled);

    const u16 res_scale = color_surface != nullptr
                              ? color_surface->res_scale
                              : (depth_surface == nullptr ? 1u : depth_surface->res_scale);

    const Common::Rectangle draw_rect{
        static_cast<u32>(std::clamp<s32>(static_cast<s32>(surfaces_rect.left) +
                                             viewport_rect_unscaled.left * res_scale,
                                         surfaces_rect.left, surfaces_rect.right)), // Left
        static_cast<u32>(std::clamp<s32>(static_cast<s32>(surfaces_rect.bottom) +
                                             viewport_rect_unscaled.top * res_scale,
                                         surfaces_rect.bottom, surfaces_rect.top)), // Top
        static_cast<u32>(std::clamp<s32>(static_cast<s32>(surfaces_rect.left) +
                                             viewport_rect_unscaled.right * res_scale,
                                         surfaces_rect.left, surfaces_rect.right)), // Right
        static_cast<u32>(std::clamp<s32>(static_cast<s32>(surfaces_rect.bottom) +
                                             viewport_rect_unscaled.bottom * res_scale,
                                         surfaces_rect.bottom, surfaces_rect.top))}; // Bottom

    // Bind the framebuffer surfaces
    state.draw.draw_framebuffer = framebuffer.handle;
    state.Apply();

    if (shadow_rendering) {
        if (color_surface == nullptr) {
            return true;
        }

        glFramebufferParameteri(GL_DRAW_FRAMEBUFFER, GL_FRAMEBUFFER_DEFAULT_WIDTH,
                                color_surface->width * color_surface->res_scale);
        glFramebufferParameteri(GL_DRAW_FRAMEBUFFER, GL_FRAMEBUFFER_DEFAULT_HEIGHT,
                                color_surface->height * color_surface->res_scale);
        glFramebufferTexture2D(GL_DRAW_FRAMEBUFFER, GL_COLOR_ATTACHMENT0, GL_TEXTURE_2D, 0, 0);
        glFramebufferTexture2D(GL_DRAW_FRAMEBUFFER, GL_DEPTH_STENCIL_ATTACHMENT, GL_TEXTURE_2D, 0,
                               0);
        state.image_shadow_buffer = color_surface->texture.handle;
    } else {
        glFramebufferTexture2D(GL_DRAW_FRAMEBUFFER, GL_COLOR_ATTACHMENT0, GL_TEXTURE_2D,
                               color_surface != nullptr ? color_surface->texture.handle : 0, 0);
        if (depth_surface != nullptr) {
            if (has_stencil) {
                // attach both depth and stencil
                glFramebufferTexture2D(GL_DRAW_FRAMEBUFFER, GL_DEPTH_STENCIL_ATTACHMENT,
                                       GL_TEXTURE_2D, depth_surface->texture.handle, 0);
            } else {
                // attach depth
                glFramebufferTexture2D(GL_DRAW_FRAMEBUFFER, GL_DEPTH_ATTACHMENT, GL_TEXTURE_2D,
                                       depth_surface->texture.handle, 0);
                // clear stencil attachment
                glFramebufferTexture2D(GL_DRAW_FRAMEBUFFER, GL_STENCIL_ATTACHMENT, GL_TEXTURE_2D, 0,
                                       0);
            }
        } else {
            // clear both depth and stencil attachment
            glFramebufferTexture2D(GL_DRAW_FRAMEBUFFER, GL_DEPTH_STENCIL_ATTACHMENT, GL_TEXTURE_2D,
                                   0, 0);
        }
    }

    // Sync the viewport
    state.viewport.x =
        static_cast<GLint>(surfaces_rect.left) + viewport_rect_unscaled.left * res_scale;
    state.viewport.y =
        static_cast<GLint>(surfaces_rect.bottom) + viewport_rect_unscaled.bottom * res_scale;
    state.viewport.width = static_cast<GLsizei>(viewport_rect_unscaled.GetWidth() * res_scale);
    state.viewport.height = static_cast<GLsizei>(viewport_rect_unscaled.GetHeight() * res_scale);

    if (uniform_block_data.data.framebuffer_scale != res_scale) {
        uniform_block_data.data.framebuffer_scale = res_scale;
        uniform_block_data.dirty = true;
    }

    // Scissor checks are window-, not viewport-relative, which means that if the cached texture
    // sub-rect changes, the scissor bounds also need to be updated.
    GLint scissor_x1 =
        static_cast<GLint>(surfaces_rect.left + regs.rasterizer.scissor_test.x1 * res_scale);
    GLint scissor_y1 =
        static_cast<GLint>(surfaces_rect.bottom + regs.rasterizer.scissor_test.y1 * res_scale);
    // x2, y2 have +1 added to cover the entire pixel area, otherwise you might get cracks when
    // scaling or doing multisampling.
    GLint scissor_x2 =
        static_cast<GLint>(surfaces_rect.left + (regs.rasterizer.scissor_test.x2 + 1) * res_scale);
    GLint scissor_y2 = static_cast<GLint>(surfaces_rect.bottom +
                                          (regs.rasterizer.scissor_test.y2 + 1) * res_scale);

    if (uniform_block_data.data.scissor_x1 != scissor_x1 ||
        uniform_block_data.data.scissor_x2 != scissor_x2 ||
        uniform_block_data.data.scissor_y1 != scissor_y1 ||
        uniform_block_data.data.scissor_y2 != scissor_y2) {

        uniform_block_data.data.scissor_x1 = scissor_x1;
        uniform_block_data.data.scissor_x2 = scissor_x2;
        uniform_block_data.data.scissor_y1 = scissor_y1;
        uniform_block_data.data.scissor_y2 = scissor_y2;
        uniform_block_data.dirty = true;
    }

    bool need_duplicate_texture = false;
    auto CheckBarrier = [&need_duplicate_texture, &color_surface = color_surface](GLuint handle) {
        if (color_surface && color_surface->texture.handle == handle) {
            need_duplicate_texture = true;
        }
    };

    const auto BindCubeFace = [&](GLuint& target, Pica::TexturingRegs::CubeFace face,
                                  Pica::Texture::TextureInfo& info) {
        info.physical_address = regs.texturing.GetCubePhysicalAddress(face);
        auto surface = res_cache.GetTextureSurface(info);

        if (surface != nullptr) {
            CheckBarrier(target = surface->texture.handle);
        } else {
            target = 0;
        }
    };

    // Sync and bind the texture surfaces
    const auto pica_textures = regs.texturing.GetTextures();
    for (unsigned texture_index = 0; texture_index < pica_textures.size(); ++texture_index) {
        const auto& texture = pica_textures[texture_index];

        if (texture.enabled) {
            if (texture_index == 0) {
                using TextureType = Pica::TexturingRegs::TextureConfig::TextureType;
                switch (texture.config.type.Value()) {
                case TextureType::Shadow2D: {
                    const auto surface = res_cache.GetTextureSurface(texture);
                    if (surface) {
                        CheckBarrier(state.image_shadow_texture_px = surface->texture.handle);
                    } else {
                        state.image_shadow_texture_px = 0;
                    }
                    continue;
                }
                case TextureType::ShadowCube: {
                    using CubeFace = Pica::TexturingRegs::CubeFace;
                    auto info = Pica::Texture::TextureInfo::FromPicaRegister(texture.config,
                                                                             texture.format);
                    BindCubeFace(state.image_shadow_texture_px, CubeFace::PositiveX, info);
                    BindCubeFace(state.image_shadow_texture_nx, CubeFace::NegativeX, info);
                    BindCubeFace(state.image_shadow_texture_py, CubeFace::PositiveY, info);
                    BindCubeFace(state.image_shadow_texture_ny, CubeFace::NegativeY, info);
                    BindCubeFace(state.image_shadow_texture_pz, CubeFace::PositiveZ, info);
                    BindCubeFace(state.image_shadow_texture_nz, CubeFace::NegativeZ, info);
                    continue;
                }
                case TextureType::TextureCube: {
                    using CubeFace = Pica::TexturingRegs::CubeFace;
                    const VideoCore::TextureCubeConfig config = {
                        .px = regs.texturing.GetCubePhysicalAddress(CubeFace::PositiveX),
                        .nx = regs.texturing.GetCubePhysicalAddress(CubeFace::NegativeX),
                        .py = regs.texturing.GetCubePhysicalAddress(CubeFace::PositiveY),
                        .ny = regs.texturing.GetCubePhysicalAddress(CubeFace::NegativeY),
                        .pz = regs.texturing.GetCubePhysicalAddress(CubeFace::PositiveZ),
                        .nz = regs.texturing.GetCubePhysicalAddress(CubeFace::NegativeZ),
                        .width = texture.config.width,
                        .format = texture.format};

                    state.texture_cube_unit.texture_cube =
                        res_cache.GetTextureCube(config)->texture.handle;

                    texture_cube_sampler.SyncWithConfig(texture.config);
                    state.texture_units[texture_index].texture_2d = 0;
                    continue; // Texture unit 0 setup finished. Continue to next unit
                }
                default:
                    break;
                }

                state.texture_cube_unit.texture_cube = 0;
            }

            texture_samplers[texture_index].SyncWithConfig(texture.config);
            auto surface = res_cache.GetTextureSurface(texture);
            if (surface != nullptr) {
                CheckBarrier(state.texture_units[texture_index].texture_2d =
                                 surface->texture.handle);
            } else {
                // Can occur when texture addr is null or its memory is unmapped/invalid
                // HACK: In this case, the correct behaviour for the PICA is to use the last
                // rendered colour. But because this would be impractical to implement, the
                // next best alternative is to use a clear texture, essentially skipping
                // the geometry in question.
                // For example: a bug in Pokemon X/Y causes NULL-texture squares to be drawn
                // on the male character's face, which in the OpenGL default appear black.
                state.texture_units[texture_index].texture_2d = default_texture.handle;
            }
        } else {
            state.texture_units[texture_index].texture_2d = 0;
        }
    }

    // The game is trying to use a surface as a texture and framebuffer at the same time
    // which causes unpredictable behavior on the host.
    // Making a copy to sample from eliminates this issue and seems to be fairly cheap.
    OGLTexture temp_tex;
    if (need_duplicate_texture) {
        temp_tex =
            runtime.Allocate(color_surface->GetScaledWidth(), color_surface->GetScaledHeight(),
                             color_surface->pixel_format, color_surface->texture_type);

        temp_tex.CopyFrom(color_surface->texture, GL_TEXTURE_2D, color_surface->max_level + 1,
                          color_surface->GetScaledWidth(), color_surface->GetScaledHeight());

        for (auto& unit : state.texture_units) {
            if (unit.texture_2d == color_surface->texture.handle) {
                unit.texture_2d = temp_tex.handle;
            }
        }
        for (auto shadow_unit : {&state.image_shadow_texture_nx, &state.image_shadow_texture_ny,
                                 &state.image_shadow_texture_nz, &state.image_shadow_texture_px,
                                 &state.image_shadow_texture_py, &state.image_shadow_texture_pz}) {
            if (*shadow_unit == color_surface->texture.handle) {
                *shadow_unit = temp_tex.handle;
            }
        }
    }

    // Sync and bind the shader
    if (shader_dirty) {
        SetShader();
        shader_dirty = false;
    }

    // Sync the LUTs within the texture buffer
    SyncAndUploadLUTs();
    SyncAndUploadLUTsLF();

    // Sync the uniform data
    UploadUniforms(accelerate);

    // Viewport can have negative offsets or larger
    // dimensions than our framebuffer sub-rect.
    // Enable scissor test to prevent drawing
    // outside of the framebuffer region
    state.scissor.enabled = true;
    state.scissor.x = draw_rect.left;
    state.scissor.y = draw_rect.bottom;
    state.scissor.width = draw_rect.GetWidth();
    state.scissor.height = draw_rect.GetHeight();
    state.Apply();

    // Draw the vertex batch
    bool succeeded = true;
    if (accelerate) {
        succeeded = AccelerateDrawBatchInternal(is_indexed);
    } else {
        state.draw.vertex_array = sw_vao.handle;
        state.draw.vertex_buffer = vertex_buffer.GetHandle();
        shader_program_manager.UseTrivialVertexShader();
        shader_program_manager.UseTrivialGeometryShader();
        shader_program_manager.ApplyTo(state);
        state.Apply();

        std::size_t max_vertices = 3 * (VERTEX_BUFFER_SIZE / (3 * sizeof(HardwareVertex)));
        for (std::size_t base_vertex = 0; base_vertex < vertex_batch.size();
             base_vertex += max_vertices) {
            const std::size_t vertices = std::min(max_vertices, vertex_batch.size() - base_vertex);
            const std::size_t vertex_size = vertices * sizeof(HardwareVertex);

            const auto [vbo, offset, _] = vertex_buffer.Map(vertex_size, sizeof(HardwareVertex));
            std::memcpy(vbo, vertex_batch.data() + base_vertex, vertex_size);
            vertex_buffer.Unmap(vertex_size);

            glDrawArrays(GL_TRIANGLES, static_cast<GLint>(offset / sizeof(HardwareVertex)),
                         static_cast<GLsizei>(vertices));
        }
    }

    vertex_batch.clear();

    // Reset textures in rasterizer state context because the rasterizer cache might delete them
    for (u32 texture_index = 0; texture_index < pica_textures.size(); ++texture_index) {
        state.texture_units[texture_index].texture_2d = 0;
    }
    state.texture_cube_unit.texture_cube = 0;
    state.image_shadow_texture_px = 0;
    state.image_shadow_texture_nx = 0;
    state.image_shadow_texture_py = 0;
    state.image_shadow_texture_ny = 0;
    state.image_shadow_texture_pz = 0;
    state.image_shadow_texture_nz = 0;
    state.image_shadow_buffer = 0;
    state.Apply();

    if (shadow_rendering) {
        glMemoryBarrier(GL_TEXTURE_FETCH_BARRIER_BIT | GL_SHADER_IMAGE_ACCESS_BARRIER_BIT |
                        GL_TEXTURE_UPDATE_BARRIER_BIT | GL_FRAMEBUFFER_BARRIER_BIT);
    }

    // Mark framebuffer surfaces as dirty
    const Common::Rectangle draw_rect_unscaled{draw_rect / res_scale};
    if (color_surface && write_color_fb) {
        auto interval = color_surface->GetSubRectInterval(draw_rect_unscaled);
        res_cache.InvalidateRegion(boost::icl::first(interval), boost::icl::length(interval),
                                   color_surface);
    }
    if (depth_surface && write_depth_fb) {
        auto interval = depth_surface->GetSubRectInterval(draw_rect_unscaled);
        res_cache.InvalidateRegion(boost::icl::first(interval), boost::icl::length(interval),
                                   depth_surface);
    }

    return succeeded;
}

void RasterizerOpenGL::NotifyFixedFunctionPicaRegisterChanged(u32 id) {
    switch (id) {
    // Culling
    case PICA_REG_INDEX(rasterizer.cull_mode):
        SyncCullMode();
        break;

    // Clipping plane
    case PICA_REG_INDEX(rasterizer.clip_enable):
        SyncClipEnabled();
        break;

    case PICA_REG_INDEX(rasterizer.clip_coef[0]):
    case PICA_REG_INDEX(rasterizer.clip_coef[1]):
    case PICA_REG_INDEX(rasterizer.clip_coef[2]):
    case PICA_REG_INDEX(rasterizer.clip_coef[3]):
        SyncClipCoef();
        break;

    // Blending
    case PICA_REG_INDEX(framebuffer.output_merger.alphablend_enable):
        if (driver.IsOpenGLES()) {
            // With GLES, we need this in the fragment shader to emulate logic operations
            shader_dirty = true;
        }
        SyncBlendEnabled();
        break;
    case PICA_REG_INDEX(framebuffer.output_merger.alpha_blending):
        SyncBlendFuncs();
        break;
    case PICA_REG_INDEX(framebuffer.output_merger.blend_const):
        SyncBlendColor();
        break;

    // Sync GL stencil test + stencil write mask
    // (Pica stencil test function register also contains a stencil write mask)
    case PICA_REG_INDEX(framebuffer.output_merger.stencil_test.raw_func):
        SyncStencilTest();
        SyncStencilWriteMask();
        break;
    case PICA_REG_INDEX(framebuffer.output_merger.stencil_test.raw_op):
    case PICA_REG_INDEX(framebuffer.framebuffer.depth_format):
        SyncStencilTest();
        break;

    // Sync GL depth test + depth and color write mask
    // (Pica depth test function register also contains a depth and color write mask)
    case PICA_REG_INDEX(framebuffer.output_merger.depth_test_enable):
        SyncDepthTest();
        SyncDepthWriteMask();
        SyncColorWriteMask();
        break;

    // Sync GL depth and stencil write mask
    // (This is a dedicated combined depth / stencil write-enable register)
    case PICA_REG_INDEX(framebuffer.framebuffer.allow_depth_stencil_write):
        SyncDepthWriteMask();
        SyncStencilWriteMask();
        break;

    // Sync GL color write mask
    // (This is a dedicated color write-enable register)
    case PICA_REG_INDEX(framebuffer.framebuffer.allow_color_write):
        SyncColorWriteMask();
        break;

    // Logic op
    case PICA_REG_INDEX(framebuffer.output_merger.logic_op):
        if (driver.IsOpenGLES()) {
            // With GLES, we need this in the fragment shader to emulate logic operations
            shader_dirty = true;
        }
        SyncLogicOp();
        break;
    }
}

MICROPROFILE_DEFINE(OpenGL_CacheManagement, "OpenGL", "Cache Mgmt", MP_RGB(100, 255, 100));
void RasterizerOpenGL::FlushAll() {
    MICROPROFILE_SCOPE(OpenGL_CacheManagement);
    res_cache.FlushAll();
}

void RasterizerOpenGL::FlushRegion(PAddr addr, u32 size) {
    MICROPROFILE_SCOPE(OpenGL_CacheManagement);
    res_cache.FlushRegion(addr, size);
}

void RasterizerOpenGL::InvalidateRegion(PAddr addr, u32 size) {
    MICROPROFILE_SCOPE(OpenGL_CacheManagement);
    res_cache.InvalidateRegion(addr, size, nullptr);
}

void RasterizerOpenGL::FlushAndInvalidateRegion(PAddr addr, u32 size) {
    MICROPROFILE_SCOPE(OpenGL_CacheManagement);
    res_cache.FlushRegion(addr, size);
    res_cache.InvalidateRegion(addr, size, nullptr);
}

MICROPROFILE_DEFINE(OpenGL_Blits, "OpenGL", "Blits", MP_RGB(100, 100, 255));
bool RasterizerOpenGL::AccelerateDisplayTransfer(const GPU::Regs::DisplayTransferConfig& config) {
    MICROPROFILE_SCOPE(OpenGL_Blits);

    VideoCore::SurfaceParams src_params;
    src_params.addr = config.GetPhysicalInputAddress();
    src_params.width = config.output_width;
    src_params.stride = config.input_width;
    src_params.height = config.output_height;
    src_params.is_tiled = !config.input_linear;
    src_params.pixel_format = VideoCore::PixelFormatFromGPUPixelFormat(config.input_format);
    src_params.UpdateParams();

    VideoCore::SurfaceParams dst_params;
    dst_params.addr = config.GetPhysicalOutputAddress();
    dst_params.width = config.scaling != config.NoScale ? config.output_width.Value() / 2
                                                        : config.output_width.Value();
    dst_params.height = config.scaling == config.ScaleXY ? config.output_height.Value() / 2
                                                         : config.output_height.Value();
    dst_params.is_tiled = config.input_linear != config.dont_swizzle;
    dst_params.pixel_format = VideoCore::PixelFormatFromGPUPixelFormat(config.output_format);
    dst_params.UpdateParams();

    auto [src_surface, src_rect] =
        res_cache.GetSurfaceSubRect(src_params, VideoCore::ScaleMatch::Ignore, true);
    if (src_surface == nullptr)
        return false;

    dst_params.res_scale = src_surface->res_scale;

    auto [dst_surface, dst_rect] =
        res_cache.GetSurfaceSubRect(dst_params, VideoCore::ScaleMatch::Upscale, false);
    if (dst_surface == nullptr) {
        return false;
    }

    if (src_surface->is_tiled != dst_surface->is_tiled)
        std::swap(src_rect.top, src_rect.bottom);

    if (config.flip_vertically)
        std::swap(src_rect.top, src_rect.bottom);

    if (!res_cache.BlitSurfaces(src_surface, src_rect, dst_surface, dst_rect))
        return false;

    res_cache.InvalidateRegion(dst_params.addr, dst_params.size, dst_surface);
    return true;
}

bool RasterizerOpenGL::AccelerateTextureCopy(const GPU::Regs::DisplayTransferConfig& config) {
    u32 copy_size = Common::AlignDown(config.texture_copy.size, 16);
    if (copy_size == 0) {
        return false;
    }

    u32 input_gap = config.texture_copy.input_gap * 16;
    u32 input_width = config.texture_copy.input_width * 16;
    if (input_width == 0 && input_gap != 0) {
        return false;
    }
    if (input_gap == 0 || input_width >= copy_size) {
        input_width = copy_size;
        input_gap = 0;
    }
    if (copy_size % input_width != 0) {
        return false;
    }

    u32 output_gap = config.texture_copy.output_gap * 16;
    u32 output_width = config.texture_copy.output_width * 16;
    if (output_width == 0 && output_gap != 0) {
        return false;
    }
    if (output_gap == 0 || output_width >= copy_size) {
        output_width = copy_size;
        output_gap = 0;
    }
    if (copy_size % output_width != 0) {
        return false;
    }

    VideoCore::SurfaceParams src_params;
    src_params.addr = config.GetPhysicalInputAddress();
    src_params.stride = input_width + input_gap; // stride in bytes
    src_params.width = input_width;              // width in bytes
    src_params.height = copy_size / input_width;
    src_params.size = ((src_params.height - 1) * src_params.stride) + src_params.width;
    src_params.end = src_params.addr + src_params.size;

    auto [src_surface, src_rect] = res_cache.GetTexCopySurface(src_params);
    if (src_surface == nullptr) {
        return false;
    }

    if (output_gap != 0 &&
        (output_width != src_surface->BytesInPixels(src_rect.GetWidth() / src_surface->res_scale) *
                             (src_surface->is_tiled ? 8 : 1) ||
         output_gap % src_surface->BytesInPixels(src_surface->is_tiled ? 64 : 1) != 0)) {
        return false;
    }

    VideoCore::SurfaceParams dst_params = *src_surface;
    dst_params.addr = config.GetPhysicalOutputAddress();
    dst_params.width = src_rect.GetWidth() / src_surface->res_scale;
    dst_params.stride = dst_params.width + src_surface->PixelsInBytes(
                                               src_surface->is_tiled ? output_gap / 8 : output_gap);
    dst_params.height = src_rect.GetHeight() / src_surface->res_scale;
    dst_params.res_scale = src_surface->res_scale;
    dst_params.UpdateParams();

    // Since we are going to invalidate the gap if there is one, we will have to load it first
    const bool load_gap = output_gap != 0;
    auto [dst_surface, dst_rect] =
        res_cache.GetSurfaceSubRect(dst_params, VideoCore::ScaleMatch::Upscale, load_gap);
    if (dst_surface == nullptr) {
        return false;
    }

    if (dst_surface->type == VideoCore::SurfaceType::Texture) {
        return false;
    }

    if (!res_cache.BlitSurfaces(src_surface, src_rect, dst_surface, dst_rect)) {
        return false;
    }

    res_cache.InvalidateRegion(dst_params.addr, dst_params.size, dst_surface);
    return true;
}

bool RasterizerOpenGL::AccelerateFill(const GPU::Regs::MemoryFillConfig& config) {
    auto dst_surface = res_cache.GetFillSurface(config);
    if (dst_surface == nullptr)
        return false;

    res_cache.InvalidateRegion(dst_surface->addr, dst_surface->size, dst_surface);
    return true;
}

bool RasterizerOpenGL::AccelerateDisplay(const GPU::Regs::FramebufferConfig& config,
                                         PAddr framebuffer_addr, u32 pixel_stride,
                                         ScreenInfo& screen_info) {
    if (framebuffer_addr == 0) {
        return false;
    }
    MICROPROFILE_SCOPE(OpenGL_CacheManagement);

    VideoCore::SurfaceParams src_params;
    src_params.addr = framebuffer_addr;
    src_params.width = std::min(config.width.Value(), pixel_stride);
    src_params.height = config.height;
    src_params.stride = pixel_stride;
    src_params.is_tiled = false;
    src_params.pixel_format = VideoCore::PixelFormatFromGPUPixelFormat(config.color_format);
    src_params.UpdateParams();

    const auto [src_surface, src_rect] =
        res_cache.GetSurfaceSubRect(src_params, VideoCore::ScaleMatch::Ignore, true);

    if (src_surface == nullptr) {
        return false;
    }

    u32 scaled_width = src_surface->GetScaledWidth();
    u32 scaled_height = src_surface->GetScaledHeight();

    screen_info.display_texcoords = Common::Rectangle<float>(
        (float)src_rect.bottom / (float)scaled_height, (float)src_rect.left / (float)scaled_width,
        (float)src_rect.top / (float)scaled_height, (float)src_rect.right / (float)scaled_width);

    screen_info.display_texture = src_surface->texture.handle;

    return true;
}

void RasterizerOpenGL::SamplerInfo::Create() {
    sampler.Create();
    mag_filter = min_filter = mip_filter = TextureConfig::Linear;
    wrap_s = wrap_t = TextureConfig::Repeat;
    border_color = 0;
    lod_min = lod_max = 0;
    lod_bias = 0;

    // default is 1000 and -1000
    // Other attributes have correct defaults
    glSamplerParameterf(sampler.handle, GL_TEXTURE_MAX_LOD, static_cast<float>(lod_max));
    glSamplerParameterf(sampler.handle, GL_TEXTURE_MIN_LOD, static_cast<float>(lod_min));
}

void RasterizerOpenGL::SamplerInfo::SyncWithConfig(
    const Pica::TexturingRegs::TextureConfig& config) {

    GLuint s = sampler.handle;

    if (mag_filter != config.mag_filter) {
        mag_filter = config.mag_filter;
        glSamplerParameteri(s, GL_TEXTURE_MAG_FILTER, PicaToGL::TextureMagFilterMode(mag_filter));
    }

    // TODO(wwylele): remove new_supress_mipmap_for_cube logic once mipmap for cube is implemented
    bool new_supress_mipmap_for_cube =
        config.type == Pica::TexturingRegs::TextureConfig::TextureCube;
    if (min_filter != config.min_filter || mip_filter != config.mip_filter ||
        supress_mipmap_for_cube != new_supress_mipmap_for_cube) {
        min_filter = config.min_filter;
        mip_filter = config.mip_filter;
        supress_mipmap_for_cube = new_supress_mipmap_for_cube;
        if (new_supress_mipmap_for_cube) {
            // HACK: use mag filter converter for min filter because they are the same anyway
            glSamplerParameteri(s, GL_TEXTURE_MIN_FILTER,
                                PicaToGL::TextureMagFilterMode(min_filter));
        } else {
            glSamplerParameteri(s, GL_TEXTURE_MIN_FILTER,
                                PicaToGL::TextureMinFilterMode(min_filter, mip_filter));
        }
    }

    if (wrap_s != config.wrap_s) {
        wrap_s = config.wrap_s;
        glSamplerParameteri(s, GL_TEXTURE_WRAP_S, PicaToGL::WrapMode(wrap_s));
    }
    if (wrap_t != config.wrap_t) {
        wrap_t = config.wrap_t;
        glSamplerParameteri(s, GL_TEXTURE_WRAP_T, PicaToGL::WrapMode(wrap_t));
    }

    if (wrap_s == TextureConfig::ClampToBorder || wrap_t == TextureConfig::ClampToBorder) {
        if (border_color != config.border_color.raw) {
            border_color = config.border_color.raw;
            auto gl_color = PicaToGL::ColorRGBA8(border_color);
            glSamplerParameterfv(s, GL_TEXTURE_BORDER_COLOR, gl_color.AsArray());
        }
    }

    if (lod_min != config.lod.min_level) {
        lod_min = config.lod.min_level;
        glSamplerParameterf(s, GL_TEXTURE_MIN_LOD, static_cast<float>(lod_min));
    }

    if (lod_max != config.lod.max_level) {
        lod_max = config.lod.max_level;
        glSamplerParameterf(s, GL_TEXTURE_MAX_LOD, static_cast<float>(lod_max));
    }

    if (!GLES && lod_bias != config.lod.bias) {
        lod_bias = config.lod.bias;
        glSamplerParameterf(s, GL_TEXTURE_LOD_BIAS, lod_bias / 256.0f);
    }
}

void RasterizerOpenGL::SetShader() {
    shader_program_manager.UseFragmentShader(Pica::g_state.regs);
}

void RasterizerOpenGL::SyncClipEnabled() {
    state.clip_distance[1] = Pica::g_state.regs.rasterizer.clip_enable != 0;
}

void RasterizerOpenGL::SyncClipCoef() {
    const auto raw_clip_coef = Pica::g_state.regs.rasterizer.GetClipCoef();
    const Common::Vec4f new_clip_coef = {raw_clip_coef.x.ToFloat32(), raw_clip_coef.y.ToFloat32(),
                                         raw_clip_coef.z.ToFloat32(), raw_clip_coef.w.ToFloat32()};
    if (new_clip_coef != uniform_block_data.data.clip_coef) {
        uniform_block_data.data.clip_coef = new_clip_coef;
        uniform_block_data.dirty = true;
    }
}

void RasterizerOpenGL::SyncCullMode() {
    const auto& regs = Pica::g_state.regs;

    switch (regs.rasterizer.cull_mode) {
    case Pica::RasterizerRegs::CullMode::KeepAll:
        state.cull.enabled = false;
        break;

    case Pica::RasterizerRegs::CullMode::KeepClockWise:
        state.cull.enabled = true;
        state.cull.front_face = GL_CW;
        break;

    case Pica::RasterizerRegs::CullMode::KeepCounterClockWise:
        state.cull.enabled = true;
        state.cull.front_face = GL_CCW;
        break;

    default:
        LOG_CRITICAL(Render_OpenGL, "Unknown cull mode {}",
                     static_cast<u32>(regs.rasterizer.cull_mode.Value()));
        UNIMPLEMENTED();
        break;
    }
}

void RasterizerOpenGL::SyncBlendEnabled() {
    state.blend.enabled = (Pica::g_state.regs.framebuffer.output_merger.alphablend_enable == 1);
}

void RasterizerOpenGL::SyncBlendFuncs() {
    const auto& regs = Pica::g_state.regs;
    state.blend.rgb_equation =
        PicaToGL::BlendEquation(regs.framebuffer.output_merger.alpha_blending.blend_equation_rgb);
    state.blend.a_equation =
        PicaToGL::BlendEquation(regs.framebuffer.output_merger.alpha_blending.blend_equation_a);
    state.blend.src_rgb_func =
        PicaToGL::BlendFunc(regs.framebuffer.output_merger.alpha_blending.factor_source_rgb);
    state.blend.dst_rgb_func =
        PicaToGL::BlendFunc(regs.framebuffer.output_merger.alpha_blending.factor_dest_rgb);
    state.blend.src_a_func =
        PicaToGL::BlendFunc(regs.framebuffer.output_merger.alpha_blending.factor_source_a);
    state.blend.dst_a_func =
        PicaToGL::BlendFunc(regs.framebuffer.output_merger.alpha_blending.factor_dest_a);
}

void RasterizerOpenGL::SyncBlendColor() {
    auto blend_color =
        PicaToGL::ColorRGBA8(Pica::g_state.regs.framebuffer.output_merger.blend_const.raw);
    state.blend.color.red = blend_color[0];
    state.blend.color.green = blend_color[1];
    state.blend.color.blue = blend_color[2];
    state.blend.color.alpha = blend_color[3];
}

void RasterizerOpenGL::SyncLogicOp() {
    const auto& regs = Pica::g_state.regs;
    state.logic_op = PicaToGL::LogicOp(regs.framebuffer.output_merger.logic_op);

    if (driver.IsOpenGLES()) {
        if (!regs.framebuffer.output_merger.alphablend_enable) {
            if (regs.framebuffer.output_merger.logic_op == Pica::FramebufferRegs::LogicOp::NoOp) {
                // Color output is disabled by logic operation. We use color write mask to skip
                // color but allow depth write.
                state.color_mask = {};
            }
        }
    }
}

void RasterizerOpenGL::SyncColorWriteMask() {
    const auto& regs = Pica::g_state.regs;
    if (driver.IsOpenGLES()) {
        if (!regs.framebuffer.output_merger.alphablend_enable) {
            if (regs.framebuffer.output_merger.logic_op == Pica::FramebufferRegs::LogicOp::NoOp) {
                // Color output is disabled by logic operation. We use color write mask to skip
                // color but allow depth write. Return early to avoid overwriting this.
                return;
            }
        }
    }

    auto IsColorWriteEnabled = [&](u32 value) {
        return (regs.framebuffer.framebuffer.allow_color_write != 0 && value != 0) ? GL_TRUE
                                                                                   : GL_FALSE;
    };

    state.color_mask.red_enabled = IsColorWriteEnabled(regs.framebuffer.output_merger.red_enable);
    state.color_mask.green_enabled =
        IsColorWriteEnabled(regs.framebuffer.output_merger.green_enable);
    state.color_mask.blue_enabled = IsColorWriteEnabled(regs.framebuffer.output_merger.blue_enable);
    state.color_mask.alpha_enabled =
        IsColorWriteEnabled(regs.framebuffer.output_merger.alpha_enable);
}

void RasterizerOpenGL::SyncStencilWriteMask() {
    const auto& regs = Pica::g_state.regs;
    state.stencil.write_mask =
        (regs.framebuffer.framebuffer.allow_depth_stencil_write != 0)
            ? static_cast<GLuint>(regs.framebuffer.output_merger.stencil_test.write_mask)
            : 0;
}

void RasterizerOpenGL::SyncDepthWriteMask() {
    const auto& regs = Pica::g_state.regs;
    state.depth.write_mask = (regs.framebuffer.framebuffer.allow_depth_stencil_write != 0 &&
                              regs.framebuffer.output_merger.depth_write_enable)
                                 ? GL_TRUE
                                 : GL_FALSE;
}

void RasterizerOpenGL::SyncStencilTest() {
    const auto& regs = Pica::g_state.regs;
    state.stencil.test_enabled =
        regs.framebuffer.output_merger.stencil_test.enable &&
        regs.framebuffer.framebuffer.depth_format == Pica::FramebufferRegs::DepthFormat::D24S8;
    state.stencil.test_func =
        PicaToGL::CompareFunc(regs.framebuffer.output_merger.stencil_test.func);
    state.stencil.test_ref = regs.framebuffer.output_merger.stencil_test.reference_value;
    state.stencil.test_mask = regs.framebuffer.output_merger.stencil_test.input_mask;
    state.stencil.action_stencil_fail =
        PicaToGL::StencilOp(regs.framebuffer.output_merger.stencil_test.action_stencil_fail);
    state.stencil.action_depth_fail =
        PicaToGL::StencilOp(regs.framebuffer.output_merger.stencil_test.action_depth_fail);
    state.stencil.action_depth_pass =
        PicaToGL::StencilOp(regs.framebuffer.output_merger.stencil_test.action_depth_pass);
}

void RasterizerOpenGL::SyncDepthTest() {
    const auto& regs = Pica::g_state.regs;
    state.depth.test_enabled = regs.framebuffer.output_merger.depth_test_enable == 1 ||
                               regs.framebuffer.output_merger.depth_write_enable == 1;
    state.depth.test_func =
        regs.framebuffer.output_merger.depth_test_enable == 1
            ? PicaToGL::CompareFunc(regs.framebuffer.output_merger.depth_test_func)
            : GL_ALWAYS;
}

void RasterizerOpenGL::SyncAndUploadLUTsLF() {
    constexpr std::size_t max_size =
        sizeof(Common::Vec2f) * 256 * Pica::LightingRegs::NumLightingSampler +
        sizeof(Common::Vec2f) * 128; // fog

    if (!uniform_block_data.lighting_lut_dirty_any && !uniform_block_data.fog_lut_dirty) {
        return;
    }

    u8* buffer;
    GLintptr offset;
    bool invalidate;
    std::size_t bytes_used = 0;
    glBindBuffer(GL_TEXTURE_BUFFER, texture_lf_buffer.GetHandle());
    std::tie(buffer, offset, invalidate) = texture_lf_buffer.Map(max_size, sizeof(Common::Vec4f));

    // Sync the lighting luts
    if (uniform_block_data.lighting_lut_dirty_any || invalidate) {
        for (unsigned index = 0; index < uniform_block_data.lighting_lut_dirty.size(); index++) {
            if (uniform_block_data.lighting_lut_dirty[index] || invalidate) {
                std::array<Common::Vec2f, 256> new_data;
                const auto& source_lut = Pica::g_state.lighting.luts[index];
                std::transform(source_lut.begin(), source_lut.end(), new_data.begin(),
                               [](const auto& entry) {
                                   return Common::Vec2f{entry.ToFloat(), entry.DiffToFloat()};
                               });

                if (new_data != lighting_lut_data[index] || invalidate) {
                    lighting_lut_data[index] = new_data;
                    std::memcpy(buffer + bytes_used, new_data.data(),
                                new_data.size() * sizeof(Common::Vec2f));
                    uniform_block_data.data.lighting_lut_offset[index / 4][index % 4] =
                        static_cast<GLint>((offset + bytes_used) / sizeof(Common::Vec2f));
                    uniform_block_data.dirty = true;
                    bytes_used += new_data.size() * sizeof(Common::Vec2f);
                }
                uniform_block_data.lighting_lut_dirty[index] = false;
            }
        }
        uniform_block_data.lighting_lut_dirty_any = false;
    }

    // Sync the fog lut
    if (uniform_block_data.fog_lut_dirty || invalidate) {
        std::array<Common::Vec2f, 128> new_data;

        std::transform(Pica::g_state.fog.lut.begin(), Pica::g_state.fog.lut.end(), new_data.begin(),
                       [](const auto& entry) {
                           return Common::Vec2f{entry.ToFloat(), entry.DiffToFloat()};
                       });

        if (new_data != fog_lut_data || invalidate) {
            fog_lut_data = new_data;
            std::memcpy(buffer + bytes_used, new_data.data(),
                        new_data.size() * sizeof(Common::Vec2f));
            uniform_block_data.data.fog_lut_offset =
                static_cast<int>((offset + bytes_used) / sizeof(Common::Vec2f));
            uniform_block_data.dirty = true;
            bytes_used += new_data.size() * sizeof(Common::Vec2f);
        }
        uniform_block_data.fog_lut_dirty = false;
    }

    texture_lf_buffer.Unmap(bytes_used);
}

void RasterizerOpenGL::SyncAndUploadLUTs() {
    constexpr std::size_t max_size =
        sizeof(Common::Vec2f) * 128 * 3 + // proctex: noise + color + alpha
        sizeof(Common::Vec4f) * 256 +     // proctex
        sizeof(Common::Vec4f) * 256;      // proctex diff

    if (!uniform_block_data.proctex_noise_lut_dirty &&
        !uniform_block_data.proctex_color_map_dirty &&
        !uniform_block_data.proctex_alpha_map_dirty && !uniform_block_data.proctex_lut_dirty &&
        !uniform_block_data.proctex_diff_lut_dirty) {
        return;
    }

    u8* buffer;
    GLintptr offset;
    bool invalidate;
    std::size_t bytes_used = 0;
    glBindBuffer(GL_TEXTURE_BUFFER, texture_buffer.GetHandle());
    std::tie(buffer, offset, invalidate) = texture_buffer.Map(max_size, sizeof(Common::Vec4f));

    // helper function for SyncProcTexNoiseLUT/ColorMap/AlphaMap
    auto SyncProcTexValueLUT = [this, buffer, offset, invalidate, &bytes_used](
                                   const std::array<Pica::State::ProcTex::ValueEntry, 128>& lut,
                                   std::array<Common::Vec2f, 128>& lut_data, GLint& lut_offset) {
        std::array<Common::Vec2f, 128> new_data;
        std::transform(lut.begin(), lut.end(), new_data.begin(), [](const auto& entry) {
            return Common::Vec2f{entry.ToFloat(), entry.DiffToFloat()};
        });

        if (new_data != lut_data || invalidate) {
            lut_data = new_data;
            std::memcpy(buffer + bytes_used, new_data.data(),
                        new_data.size() * sizeof(Common::Vec2f));
            lut_offset = static_cast<GLint>((offset + bytes_used) / sizeof(Common::Vec2f));
            uniform_block_data.dirty = true;
            bytes_used += new_data.size() * sizeof(Common::Vec2f);
        }
    };

    // Sync the proctex noise lut
    if (uniform_block_data.proctex_noise_lut_dirty || invalidate) {
        SyncProcTexValueLUT(Pica::g_state.proctex.noise_table, proctex_noise_lut_data,
                            uniform_block_data.data.proctex_noise_lut_offset);
        uniform_block_data.proctex_noise_lut_dirty = false;
    }

    // Sync the proctex color map
    if (uniform_block_data.proctex_color_map_dirty || invalidate) {
        SyncProcTexValueLUT(Pica::g_state.proctex.color_map_table, proctex_color_map_data,
                            uniform_block_data.data.proctex_color_map_offset);
        uniform_block_data.proctex_color_map_dirty = false;
    }

    // Sync the proctex alpha map
    if (uniform_block_data.proctex_alpha_map_dirty || invalidate) {
        SyncProcTexValueLUT(Pica::g_state.proctex.alpha_map_table, proctex_alpha_map_data,
                            uniform_block_data.data.proctex_alpha_map_offset);
        uniform_block_data.proctex_alpha_map_dirty = false;
    }

    // Sync the proctex lut
    if (uniform_block_data.proctex_lut_dirty || invalidate) {
        std::array<Common::Vec4f, 256> new_data;

        std::transform(Pica::g_state.proctex.color_table.begin(),
                       Pica::g_state.proctex.color_table.end(), new_data.begin(),
                       [](const auto& entry) {
                           auto rgba = entry.ToVector() / 255.0f;
                           return Common::Vec4f{rgba.r(), rgba.g(), rgba.b(), rgba.a()};
                       });

        if (new_data != proctex_lut_data || invalidate) {
            proctex_lut_data = new_data;
            std::memcpy(buffer + bytes_used, new_data.data(),
                        new_data.size() * sizeof(Common::Vec4f));
            uniform_block_data.data.proctex_lut_offset =
                static_cast<GLint>((offset + bytes_used) / sizeof(Common::Vec4f));
            uniform_block_data.dirty = true;
            bytes_used += new_data.size() * sizeof(Common::Vec4f);
        }
        uniform_block_data.proctex_lut_dirty = false;
    }

    // Sync the proctex difference lut
    if (uniform_block_data.proctex_diff_lut_dirty || invalidate) {
        std::array<Common::Vec4f, 256> new_data;

        std::transform(Pica::g_state.proctex.color_diff_table.begin(),
                       Pica::g_state.proctex.color_diff_table.end(), new_data.begin(),
                       [](const auto& entry) {
                           auto rgba = entry.ToVector() / 255.0f;
                           return Common::Vec4f{rgba.r(), rgba.g(), rgba.b(), rgba.a()};
                       });

        if (new_data != proctex_diff_lut_data || invalidate) {
            proctex_diff_lut_data = new_data;
            std::memcpy(buffer + bytes_used, new_data.data(),
                        new_data.size() * sizeof(Common::Vec4f));
            uniform_block_data.data.proctex_diff_lut_offset =
                static_cast<GLint>((offset + bytes_used) / sizeof(Common::Vec4f));
            uniform_block_data.dirty = true;
            bytes_used += new_data.size() * sizeof(Common::Vec4f);
        }
        uniform_block_data.proctex_diff_lut_dirty = false;
    }

    texture_buffer.Unmap(bytes_used);
}

void RasterizerOpenGL::UploadUniforms(bool accelerate_draw) {
    // glBindBufferRange below also changes the generic buffer binding point, so we sync the state
    // first
    state.draw.uniform_buffer = uniform_buffer.GetHandle();
    state.Apply();

    bool sync_vs = accelerate_draw;
    bool sync_fs = uniform_block_data.dirty;

    if (!sync_vs && !sync_fs)
        return;

    std::size_t uniform_size = uniform_size_aligned_vs + uniform_size_aligned_fs;
    std::size_t used_bytes = 0;
    u8* uniforms;
    GLintptr offset;
    bool invalidate;
    std::tie(uniforms, offset, invalidate) =
        uniform_buffer.Map(uniform_size, uniform_buffer_alignment);

    if (sync_vs) {
        VSUniformData vs_uniforms;
        vs_uniforms.uniforms.SetFromRegs(Pica::g_state.regs.vs, Pica::g_state.vs);
        std::memcpy(uniforms + used_bytes, &vs_uniforms, sizeof(vs_uniforms));
        glBindBufferRange(GL_UNIFORM_BUFFER, static_cast<GLuint>(UniformBindings::VS),
                          uniform_buffer.GetHandle(), offset + used_bytes, sizeof(VSUniformData));
        used_bytes += uniform_size_aligned_vs;
    }

    if (sync_fs || invalidate) {
        std::memcpy(uniforms + used_bytes, &uniform_block_data.data, sizeof(UniformData));
        glBindBufferRange(GL_UNIFORM_BUFFER, static_cast<GLuint>(UniformBindings::Common),
                          uniform_buffer.GetHandle(), offset + used_bytes, sizeof(UniformData));
        uniform_block_data.dirty = false;
        used_bytes += uniform_size_aligned_fs;
    }

    uniform_buffer.Unmap(used_bytes);
}

} // namespace OpenGL<|MERGE_RESOLUTION|>--- conflicted
+++ resolved
@@ -28,17 +28,10 @@
 RasterizerOpenGL::RasterizerOpenGL(Frontend::EmuWindow& emu_window, Driver& driver)
     : driver{driver}, runtime{driver}, res_cache{*this, runtime},
       shader_program_manager{emu_window, driver, !driver.IsOpenGLES()},
-<<<<<<< HEAD
-      vertex_buffer{GL_ARRAY_BUFFER, VERTEX_BUFFER_SIZE},
-      uniform_buffer{GL_UNIFORM_BUFFER, UNIFORM_BUFFER_SIZE},
-      index_buffer{GL_ELEMENT_ARRAY_BUFFER, INDEX_BUFFER_SIZE},
-      texture_buffer{GL_TEXTURE_BUFFER, TEXTURE_BUFFER_SIZE},
-=======
       vertex_buffer{GL_ARRAY_BUFFER, VERTEX_BUFFER_SIZE}, uniform_buffer{GL_UNIFORM_BUFFER,
                                                                          UNIFORM_BUFFER_SIZE},
       index_buffer{GL_ELEMENT_ARRAY_BUFFER, INDEX_BUFFER_SIZE}, texture_buffer{GL_TEXTURE_BUFFER,
                                                                                TEXTURE_BUFFER_SIZE},
->>>>>>> 62fc1f83
       texture_lf_buffer{GL_TEXTURE_BUFFER, TEXTURE_BUFFER_SIZE} {
 
     // Clipping plane 0 is always enabled for PICA fixed clip plane z <= 0
@@ -275,12 +268,7 @@
 MICROPROFILE_DEFINE(OpenGL_VS, "OpenGL", "Vertex Shader Setup", MP_RGB(192, 128, 128));
 bool RasterizerOpenGL::SetupVertexShader() {
     MICROPROFILE_SCOPE(OpenGL_VS);
-<<<<<<< HEAD
-    return shader_program_manager.UseProgrammableVertexShader(Pica::g_state.regs,
-                                                               Pica::g_state.vs);
-=======
     return shader_program_manager.UseProgrammableVertexShader(Pica::g_state.regs, Pica::g_state.vs);
->>>>>>> 62fc1f83
 }
 
 MICROPROFILE_DEFINE(OpenGL_GS, "OpenGL", "Geometry Shader Setup", MP_RGB(128, 192, 128));
