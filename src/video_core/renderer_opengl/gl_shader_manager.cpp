// Copyright 2022 Citra Emulator Project
// Licensed under GPLv2 or any later version
// Refer to the license.txt file included.

#include <algorithm>
#include <set>
#include <thread>
#include <unordered_map>
#include <boost/variant.hpp>
<<<<<<< HEAD
=======
#include "video_core/renderer_opengl/gl_driver.h"
>>>>>>> 62fc1f83
#include "video_core/renderer_opengl/gl_resource_manager.h"
#include "video_core/renderer_opengl/gl_shader_disk_cache.h"
#include "video_core/renderer_opengl/gl_shader_manager.h"
#include "video_core/renderer_opengl/gl_state.h"
<<<<<<< HEAD
#include "video_core/renderer_opengl/gl_driver.h"
=======
>>>>>>> 62fc1f83
#include "video_core/video_core.h"

namespace OpenGL {

static u64 GetUniqueIdentifier(const Pica::Regs& regs, const ProgramCode& code) {
    std::size_t hash = 0;
    u64 regs_uid = Common::ComputeHash64(regs.reg_array.data(), Pica::Regs::NUM_REGS * sizeof(u32));
    hash = Common::HashCombine(hash, regs_uid);

    if (code.size() > 0) {
        u64 code_uid = Common::ComputeHash64(code.data(), code.size() * sizeof(u32));
        hash = Common::HashCombine(hash, code_uid);
    }

    return hash;
}

static OGLProgram GeneratePrecompiledProgram(const ShaderDiskCacheDump& dump,
                                             const std::set<GLenum>& supported_formats,
                                             bool separable) {

    if (supported_formats.find(dump.binary_format) == supported_formats.end()) {
        LOG_INFO(Render_OpenGL, "Precompiled cache entry with unsupported format - removing");
        return {};
    }

    auto shader = OGLProgram();
    shader.handle = glCreateProgram();
    if (separable) {
        glProgramParameteri(shader.handle, GL_PROGRAM_SEPARABLE, GL_TRUE);
    }
    glProgramBinary(shader.handle, dump.binary_format, dump.binary.data(),
                    static_cast<GLsizei>(dump.binary.size()));

    GLint link_status{};
    glGetProgramiv(shader.handle, GL_LINK_STATUS, &link_status);
    if (link_status == GL_FALSE) {
        LOG_INFO(Render_OpenGL, "Precompiled cache rejected by the driver - removing");
        return {};
    }

    return shader;
}

static std::set<GLenum> GetSupportedFormats() {
    std::set<GLenum> supported_formats;

    GLint num_formats{};
    glGetIntegerv(GL_NUM_PROGRAM_BINARY_FORMATS, &num_formats);

    std::vector<GLint> formats(num_formats);
    glGetIntegerv(GL_PROGRAM_BINARY_FORMATS, formats.data());

    for (const GLint format : formats)
        supported_formats.insert(static_cast<GLenum>(format));
    return supported_formats;
}

static std::tuple<PicaVSConfig, Pica::Shader::ShaderSetup> BuildVSConfigFromRaw(
    const ShaderDiskCacheRaw& raw) {
    Pica::Shader::ProgramCode program_code{};
    Pica::Shader::SwizzleData swizzle_data{};
    std::copy_n(raw.GetProgramCode().begin(), Pica::Shader::MAX_PROGRAM_CODE_LENGTH,
                program_code.begin());
    std::copy_n(raw.GetProgramCode().begin() + Pica::Shader::MAX_PROGRAM_CODE_LENGTH,
                Pica::Shader::MAX_SWIZZLE_DATA_LENGTH, swizzle_data.begin());
    Pica::Shader::ShaderSetup setup;
    setup.program_code = program_code;
    setup.swizzle_data = swizzle_data;
    return {PicaVSConfig{raw.GetRawShaderConfig().vs, setup}, setup};
}

static void SetShaderUniformBlockBinding(GLuint shader, const char* name, UniformBindings binding,
                                         std::size_t expected_size) {
    const GLuint ub_index = glGetUniformBlockIndex(shader, name);
    if (ub_index == GL_INVALID_INDEX) {
        return;
    }
    GLint ub_size = 0;
    glGetActiveUniformBlockiv(shader, ub_index, GL_UNIFORM_BLOCK_DATA_SIZE, &ub_size);
    ASSERT_MSG(static_cast<std::size_t>(ub_size) == expected_size,
               "Uniform block size did not match! Got {}, expected {}", static_cast<int>(ub_size),
               expected_size);
    glUniformBlockBinding(shader, ub_index, static_cast<GLuint>(binding));
}

static void SetShaderUniformBlockBindings(GLuint shader) {
    SetShaderUniformBlockBinding(shader, "shader_data", UniformBindings::Common,
                                 sizeof(UniformData));
    SetShaderUniformBlockBinding(shader, "vs_config", UniformBindings::VS, sizeof(VSUniformData));
}

static void SetShaderSamplerBinding(GLuint shader, const char* name,
                                    TextureUnits::TextureUnit binding) {
    GLint uniform_tex = glGetUniformLocation(shader, name);
    if (uniform_tex != -1) {
        glUniform1i(uniform_tex, binding.id);
    }
}

static void SetShaderImageBinding(GLuint shader, const char* name, GLuint binding) {
    GLint uniform_tex = glGetUniformLocation(shader, name);
    if (uniform_tex != -1) {
        glUniform1i(uniform_tex, static_cast<GLint>(binding));
    }
}

static void SetShaderSamplerBindings(GLuint shader) {
    OpenGLState cur_state = OpenGLState::GetCurState();
    GLuint old_program = std::exchange(cur_state.draw.shader_program, shader);
    cur_state.Apply();

    // Set the texture samplers to correspond to different texture units
    SetShaderSamplerBinding(shader, "tex0", TextureUnits::PicaTexture(0));
    SetShaderSamplerBinding(shader, "tex1", TextureUnits::PicaTexture(1));
    SetShaderSamplerBinding(shader, "tex2", TextureUnits::PicaTexture(2));
    SetShaderSamplerBinding(shader, "tex_cube", TextureUnits::TextureCube);

    // Set the texture samplers to correspond to different lookup table texture units
    SetShaderSamplerBinding(shader, "texture_buffer_lut_lf", TextureUnits::TextureBufferLUT_LF);
    SetShaderSamplerBinding(shader, "texture_buffer_lut_rg", TextureUnits::TextureBufferLUT_RG);
    SetShaderSamplerBinding(shader, "texture_buffer_lut_rgba", TextureUnits::TextureBufferLUT_RGBA);

    SetShaderImageBinding(shader, "shadow_buffer", ImageUnits::ShadowBuffer);
    SetShaderImageBinding(shader, "shadow_texture_px", ImageUnits::ShadowTexturePX);
    SetShaderImageBinding(shader, "shadow_texture_nx", ImageUnits::ShadowTextureNX);
    SetShaderImageBinding(shader, "shadow_texture_py", ImageUnits::ShadowTexturePY);
    SetShaderImageBinding(shader, "shadow_texture_ny", ImageUnits::ShadowTextureNY);
    SetShaderImageBinding(shader, "shadow_texture_pz", ImageUnits::ShadowTexturePZ);
    SetShaderImageBinding(shader, "shadow_texture_nz", ImageUnits::ShadowTextureNZ);

    cur_state.draw.shader_program = old_program;
    cur_state.Apply();
}

void PicaUniformsData::SetFromRegs(const Pica::ShaderRegs& regs,
                                   const Pica::Shader::ShaderSetup& setup) {
    std::transform(std::begin(setup.uniforms.b), std::end(setup.uniforms.b), std::begin(bools),
                   [](bool value) -> BoolAligned { return {value ? GL_TRUE : GL_FALSE}; });
    std::transform(std::begin(regs.int_uniforms), std::end(regs.int_uniforms), std::begin(i),
                   [](const auto& value) -> Common::Vec4u {
                       return {value.x.Value(), value.y.Value(), value.z.Value(), value.w.Value()};
                   });
    std::transform(std::begin(setup.uniforms.f), std::end(setup.uniforms.f), std::begin(f),
                   [](const auto& value) -> Common::Vec4f {
                       return {value.x.ToFloat32(), value.y.ToFloat32(), value.z.ToFloat32(),
                               value.w.ToFloat32()};
                   });
}

/**
 * An object representing a shader program staging. It can be either a shader object or a program
 * object, depending on whether separable program is used.
 */
class OGLShaderStage {
public:
    explicit OGLShaderStage(bool separable) {
        if (separable) {
            shader_or_program = OGLProgram();
        } else {
            shader_or_program = OGLShader();
        }
    }

    void Create(const char* source, GLenum type) {
        if (shader_or_program.which() == 0) {
            boost::get<OGLShader>(shader_or_program).Create(source, type);
        } else {
            OGLShader shader;
            shader.Create(source, type);
            OGLProgram& program = boost::get<OGLProgram>(shader_or_program);
            program.Create(true, {shader.handle});
            SetShaderUniformBlockBindings(program.handle);

            if (type == GL_FRAGMENT_SHADER) {
                SetShaderSamplerBindings(program.handle);
            }
        }
    }

    GLuint GetHandle() const {
        if (shader_or_program.which() == 0) {
            return boost::get<OGLShader>(shader_or_program).handle;
        } else {
            return boost::get<OGLProgram>(shader_or_program).handle;
        }
    }

    void Inject(OGLProgram&& program) {
        SetShaderUniformBlockBindings(program.handle);
        SetShaderSamplerBindings(program.handle);
        shader_or_program = std::move(program);
    }

private:
    boost::variant<OGLShader, OGLProgram> shader_or_program;
};

class TrivialVertexShader {
public:
    explicit TrivialVertexShader(bool separable) : program(separable) {
        program.Create(GenerateTrivialVertexShader(separable).code.c_str(), GL_VERTEX_SHADER);
    }
    GLuint Get() const {
        return program.GetHandle();
    }

private:
    OGLShaderStage program;
};

template <typename KeyConfigType,
          ShaderDecompiler::ProgramResult (*CodeGenerator)(const KeyConfigType&, bool),
          GLenum ShaderType>
class ShaderCache {
public:
    explicit ShaderCache(bool separable) : separable(separable) {}
    std::tuple<GLuint, std::optional<ShaderDecompiler::ProgramResult>> Get(
        const KeyConfigType& config) {
        auto [iter, new_shader] = shaders.emplace(config, OGLShaderStage{separable});
        OGLShaderStage& cached_shader = iter->second;
        std::optional<ShaderDecompiler::ProgramResult> result{};
        if (new_shader) {
            result = CodeGenerator(config, separable);
            cached_shader.Create(result->code.c_str(), ShaderType);
        }
        return {cached_shader.GetHandle(), std::move(result)};
    }

    void Inject(const KeyConfigType& key, OGLProgram&& program) {
        OGLShaderStage stage{separable};
        stage.Inject(std::move(program));
        shaders.emplace(key, std::move(stage));
    }

    void Inject(const KeyConfigType& key, OGLShaderStage&& stage) {
        shaders.emplace(key, std::move(stage));
    }

private:
    bool separable;
    std::unordered_map<KeyConfigType, OGLShaderStage> shaders;
};

// This is a cache designed for shaders translated from PICA shaders. The first cache matches the
// config structure like a normal cache does. On cache miss, the second cache matches the generated
// GLSL code. The configuration is like this because there might be leftover code in the PICA shader
// program buffer from the previous shader, which is hashed into the config, resulting several
// different config values from the same shader program.
template <typename KeyConfigType,
          std::optional<ShaderDecompiler::ProgramResult> (*CodeGenerator)(
              const Pica::Shader::ShaderSetup&, const KeyConfigType&, bool),
          GLenum ShaderType>
class ShaderDoubleCache {
public:
    explicit ShaderDoubleCache(bool separable) : separable(separable) {}
    std::tuple<GLuint, std::optional<ShaderDecompiler::ProgramResult>> Get(
        const KeyConfigType& key, const Pica::Shader::ShaderSetup& setup) {
        std::optional<ShaderDecompiler::ProgramResult> result{};
        auto map_it = shader_map.find(key);
        if (map_it == shader_map.end()) {
            auto program_opt = CodeGenerator(setup, key, separable);
            if (!program_opt) {
                shader_map[key] = nullptr;
                return {0, std::nullopt};
            }

            std::string& program = program_opt->code;
            auto [iter, new_shader] = shader_cache.emplace(program, OGLShaderStage{separable});
            OGLShaderStage& cached_shader = iter->second;
            if (new_shader) {
                result.emplace();
                result->code = program;
                cached_shader.Create(program.c_str(), ShaderType);
            }
            shader_map[key] = &cached_shader;
            return {cached_shader.GetHandle(), std::move(result)};
        }

        if (map_it->second == nullptr) {
            return {0, std::nullopt};
        }

        return {map_it->second->GetHandle(), std::nullopt};
    }

    void Inject(const KeyConfigType& key, std::string decomp, OGLProgram&& program) {
        OGLShaderStage stage{separable};
        stage.Inject(std::move(program));
        const auto iter = shader_cache.emplace(std::move(decomp), std::move(stage)).first;
        OGLShaderStage& cached_shader = iter->second;
        shader_map.insert_or_assign(key, &cached_shader);
    }

    void Inject(const KeyConfigType& key, std::string decomp, OGLShaderStage&& stage) {
        const auto iter = shader_cache.emplace(std::move(decomp), std::move(stage)).first;
        OGLShaderStage& cached_shader = iter->second;
        shader_map.insert_or_assign(key, &cached_shader);
    }

private:
    bool separable;
    std::unordered_map<KeyConfigType, OGLShaderStage*> shader_map;
    std::unordered_map<std::string, OGLShaderStage> shader_cache;
};

using ProgrammableVertexShaders =
    ShaderDoubleCache<PicaVSConfig, &GenerateVertexShader, GL_VERTEX_SHADER>;

using FixedGeometryShaders =
    ShaderCache<PicaFixedGSConfig, &GenerateFixedGeometryShader, GL_GEOMETRY_SHADER>;

using FragmentShaders = ShaderCache<PicaFSConfig, &GenerateFragmentShader, GL_FRAGMENT_SHADER>;

class ShaderProgramManager::Impl {
public:
    explicit Impl(bool separable)
        : separable(separable), programmable_vertex_shaders(separable),
          trivial_vertex_shader(separable), fixed_geometry_shaders(separable),
          fragment_shaders(separable), disk_cache(separable) {
        if (separable) {
            pipeline.Create();
        }
    }

    struct ShaderTuple {
        std::size_t vs_hash = 0;
        std::size_t gs_hash = 0;
        std::size_t fs_hash = 0;

        GLuint vs = 0;
        GLuint gs = 0;
        GLuint fs = 0;

        bool operator==(const ShaderTuple& rhs) const {
            return std::tie(vs, gs, fs) == std::tie(rhs.vs, rhs.gs, rhs.fs);
        }

        bool operator!=(const ShaderTuple& rhs) const {
            return std::tie(vs, gs, fs) != std::tie(rhs.vs, rhs.gs, rhs.fs);
        }

        std::size_t GetConfigHash() const {
            return Common::ComputeHash64(this, sizeof(std::size_t) * 3);
        }
    };

    static_assert(offsetof(ShaderTuple, vs_hash) == 0, "ShaderTuple layout changed!");
    static_assert(offsetof(ShaderTuple, fs_hash) == sizeof(std::size_t) * 2,
                  "ShaderTuple layout changed!");

    bool separable;
    ShaderTuple current;
    ProgrammableVertexShaders programmable_vertex_shaders;
    TrivialVertexShader trivial_vertex_shader;
    FixedGeometryShaders fixed_geometry_shaders;
    FragmentShaders fragment_shaders;
    std::unordered_map<u64, OGLProgram> program_cache;
    OGLPipeline pipeline;
    ShaderDiskCache disk_cache;
};

<<<<<<< HEAD
ShaderProgramManager::ShaderProgramManager(Frontend::EmuWindow& emu_window_, Driver& driver, bool separable)
=======
ShaderProgramManager::ShaderProgramManager(Frontend::EmuWindow& emu_window_, Driver& driver,
                                           bool separable)
>>>>>>> 62fc1f83
    : impl(std::make_unique<Impl>(separable)), emu_window{emu_window_}, driver{driver} {}

ShaderProgramManager::~ShaderProgramManager() = default;

bool ShaderProgramManager::UseProgrammableVertexShader(const Pica::Regs& regs,
                                                       Pica::Shader::ShaderSetup& setup) {
    PicaVSConfig config{regs.vs, setup};
    auto [handle, result] = impl->programmable_vertex_shaders.Get(config, setup);
    if (handle == 0)
        return false;
    impl->current.vs = handle;
    impl->current.vs_hash = config.Hash();

    // Save VS to the disk cache if its a new shader
    if (result) {
        auto& disk_cache = impl->disk_cache;
        ProgramCode program_code{setup.program_code.begin(), setup.program_code.end()};
        program_code.insert(program_code.end(), setup.swizzle_data.begin(),
                            setup.swizzle_data.end());
        const u64 unique_identifier = GetUniqueIdentifier(regs, program_code);
        const ShaderDiskCacheRaw raw{unique_identifier, ProgramType::VS, regs,
                                     std::move(program_code)};
        disk_cache.SaveRaw(raw);
        disk_cache.SaveDecompiled(unique_identifier, *result, VideoCore::g_hw_shader_accurate_mul);
    }
    return true;
}

void ShaderProgramManager::UseTrivialVertexShader() {
    impl->current.vs = impl->trivial_vertex_shader.Get();
    impl->current.vs_hash = 0;
}

void ShaderProgramManager::UseFixedGeometryShader(const Pica::Regs& regs) {
    PicaFixedGSConfig gs_config(regs);
    auto [handle, _] = impl->fixed_geometry_shaders.Get(gs_config);
    impl->current.gs = handle;
    impl->current.gs_hash = gs_config.Hash();
}

void ShaderProgramManager::UseTrivialGeometryShader() {
    impl->current.gs = 0;
    impl->current.gs_hash = 0;
}

void ShaderProgramManager::UseFragmentShader(const Pica::Regs& regs) {
    PicaFSConfig config = PicaFSConfig::BuildFromRegs(regs);
    auto [handle, result] = impl->fragment_shaders.Get(config);
    impl->current.fs = handle;
    impl->current.fs_hash = config.Hash();
    // Save FS to the disk cache if its a new shader
    if (result) {
        auto& disk_cache = impl->disk_cache;
        u64 unique_identifier = GetUniqueIdentifier(regs, {});
        ShaderDiskCacheRaw raw{unique_identifier, ProgramType::FS, regs, {}};
        disk_cache.SaveRaw(raw);
        disk_cache.SaveDecompiled(unique_identifier, *result, false);
    }
}

void ShaderProgramManager::ApplyTo(OpenGLState& state) {
    if (impl->separable) {
        if (driver.HasBug(DriverBug::ShaderStageChangeFreeze)) {
            glUseProgramStages(
                impl->pipeline.handle,
                GL_VERTEX_SHADER_BIT | GL_GEOMETRY_SHADER_BIT | GL_FRAGMENT_SHADER_BIT, 0);
        }

        glUseProgramStages(impl->pipeline.handle, GL_VERTEX_SHADER_BIT, impl->current.vs);
        glUseProgramStages(impl->pipeline.handle, GL_GEOMETRY_SHADER_BIT, impl->current.gs);
        glUseProgramStages(impl->pipeline.handle, GL_FRAGMENT_SHADER_BIT, impl->current.fs);

        state.draw.shader_program = 0;
        state.draw.program_pipeline = impl->pipeline.handle;
    } else {
        const u64 unique_identifier = impl->current.GetConfigHash();
        OGLProgram& cached_program = impl->program_cache[unique_identifier];
        if (cached_program.handle == 0) {
            cached_program.Create(false, {impl->current.vs, impl->current.gs, impl->current.fs});
            auto& disk_cache = impl->disk_cache;
            disk_cache.SaveDumpToFile(unique_identifier, cached_program.handle,
                                      VideoCore::g_hw_shader_accurate_mul);

            SetShaderUniformBlockBindings(cached_program.handle);
            SetShaderSamplerBindings(cached_program.handle);
        }
        state.draw.shader_program = cached_program.handle;
    }
}

void ShaderProgramManager::LoadDiskCache(const std::atomic_bool& stop_loading,
                                         const VideoCore::DiskResourceLoadCallback& callback) {
    auto& disk_cache = impl->disk_cache;
    const auto transferable = disk_cache.LoadTransferable();
    if (!transferable) {
        return;
    }
    const auto& raws = *transferable;

    // Load uncompressed precompiled file for non-separable shaders.
    // Precompiled file for separable shaders is compressed.
    auto [decompiled, dumps] = disk_cache.LoadPrecompiled(impl->separable);

    if (stop_loading) {
        return;
    }

    std::set<GLenum> supported_formats = GetSupportedFormats();

    // Track if precompiled cache was altered during loading to know if we have to serialize the
    // virtual precompiled cache file back to the hard drive
    bool precompiled_cache_altered = false;

    std::mutex mutex;
    std::atomic_bool compilation_failed = false;
    if (callback) {
        callback(VideoCore::LoadCallbackStage::Decompile, 0, raws.size());
    }
    std::vector<std::size_t> load_raws_index;
    // Loads both decompiled and precompiled shaders from the cache. If either one is missing for
    const auto LoadPrecompiledShader = [&](std::size_t begin, std::size_t end,
                                           const std::vector<ShaderDiskCacheRaw>& raw_cache,
                                           const ShaderDecompiledMap& decompiled_map,
                                           const ShaderDumpsMap& dump_map) {
        for (std::size_t i = begin; i < end; ++i) {
            if (stop_loading || compilation_failed) {
                return;
            }
            const auto& raw{raw_cache[i]};
            const u64 unique_identifier{raw.GetUniqueIdentifier()};

            const u64 calculated_hash =
                GetUniqueIdentifier(raw.GetRawShaderConfig(), raw.GetProgramCode());
            if (unique_identifier != calculated_hash) {
                LOG_ERROR(Render_OpenGL,
                          "Invalid hash in entry={:016x} (obtained hash={:016x}) - removing "
                          "shader cache",
                          raw.GetUniqueIdentifier(), calculated_hash);
                disk_cache.InvalidateAll();
                return;
            }

            const auto dump{dump_map.find(unique_identifier)};
            const auto decomp{decompiled_map.find(unique_identifier)};

            OGLProgram shader;

            if (dump != dump_map.end() && decomp != decompiled_map.end()) {
                // Only load the vertex shader if its sanitize_mul setting matches
                if (raw.GetProgramType() == ProgramType::VS &&
                    decomp->second.sanitize_mul != VideoCore::g_hw_shader_accurate_mul) {
                    continue;
                }

                // If the shader is dumped, attempt to load it
                shader =
                    GeneratePrecompiledProgram(dump->second, supported_formats, impl->separable);
                if (shader.handle == 0) {
                    // If any shader failed, stop trying to compile, delete the cache, and start
                    // loading from raws
                    compilation_failed = true;
                    return;
                }
                // we have both the binary shader and the decompiled, so inject it into the
                // cache
                if (raw.GetProgramType() == ProgramType::VS) {
                    auto [conf, setup] = BuildVSConfigFromRaw(raw);
                    std::scoped_lock lock(mutex);
                    impl->programmable_vertex_shaders.Inject(conf, decomp->second.result.code,
                                                             std::move(shader));
                } else if (raw.GetProgramType() == ProgramType::FS) {
                    PicaFSConfig conf = PicaFSConfig::BuildFromRegs(raw.GetRawShaderConfig());
                    std::scoped_lock lock(mutex);
                    impl->fragment_shaders.Inject(conf, std::move(shader));
                } else {
                    // Unsupported shader type got stored somehow so nuke the cache

                    LOG_CRITICAL(Frontend, "failed to load raw ProgramType {}",
                                 raw.GetProgramType());
                    compilation_failed = true;
                    return;
                }
            } else {
                // Since precompiled didn't have the dump, we'll load them in the next phase
                std::scoped_lock lock(mutex);
                load_raws_index.push_back(i);
            }
            if (callback) {
                callback(VideoCore::LoadCallbackStage::Decompile, i, raw_cache.size());
            }
        }
    };

    const auto LoadPrecompiledProgram = [&](const ShaderDecompiledMap& decompiled_map,
                                            const ShaderDumpsMap& dump_map) {
        std::size_t i{0};
        for (const auto& dump : dump_map) {
            if (stop_loading) {
                break;
            }
            const u64 unique_identifier{dump.first};
            const auto decomp{decompiled_map.find(unique_identifier)};

            // Only load the program if its sanitize_mul setting matches
            if (decomp->second.sanitize_mul != VideoCore::g_hw_shader_accurate_mul) {
                continue;
            }

            // If the shader program is dumped, attempt to load it
            OGLProgram shader =
                GeneratePrecompiledProgram(dump.second, supported_formats, impl->separable);
            if (shader.handle != 0) {
                SetShaderUniformBlockBindings(shader.handle);
                SetShaderSamplerBindings(shader.handle);
                impl->program_cache.emplace(unique_identifier, std::move(shader));
            } else {
                LOG_ERROR(Frontend, "Failed to link Precompiled program!");
                compilation_failed = true;
                break;
            }
            if (callback) {
                callback(VideoCore::LoadCallbackStage::Decompile, ++i, dump_map.size());
            }
        }
    };

    if (impl->separable) {
        LoadPrecompiledShader(0, raws.size(), raws, decompiled, dumps);
    } else {
        LoadPrecompiledProgram(decompiled, dumps);
    }

    bool load_all_raws = false;
    if (compilation_failed) {
        // Invalidate the precompiled cache if a shader dumped shader was rejected
        impl->program_cache.clear();
        disk_cache.InvalidatePrecompiled();
        dumps.clear();
        precompiled_cache_altered = true;
        load_all_raws = true;
    }
    // TODO(SachinV): Skip loading raws until we implement a proper way to link non-seperable
    // shaders.
    if (!impl->separable) {
        return;
    }

    const std::size_t load_raws_size = load_all_raws ? raws.size() : load_raws_index.size();

    if (callback) {
        callback(VideoCore::LoadCallbackStage::Build, 0, load_raws_size);
    }

    compilation_failed = false;

    std::size_t built_shaders = 0; // It doesn't have be atomic since it's used behind a mutex
    const auto LoadRawSepareble = [&](Frontend::GraphicsContext* context, std::size_t begin,
                                      std::size_t end) {
        const auto scope = context->Acquire();
        for (std::size_t i = begin; i < end; ++i) {
            if (stop_loading || compilation_failed) {
                return;
            }

            const std::size_t raws_index = load_all_raws ? i : load_raws_index[i];
            const auto& raw{raws[raws_index]};
            const u64 unique_identifier{raw.GetUniqueIdentifier()};

            bool sanitize_mul = false;
            GLuint handle{0};
            std::optional<ShaderDecompiler::ProgramResult> result;
            // Otherwise decompile and build the shader at boot and save the result to the
            // precompiled file
            if (raw.GetProgramType() == ProgramType::VS) {
                auto [conf, setup] = BuildVSConfigFromRaw(raw);
                result = GenerateVertexShader(setup, conf, impl->separable);
                OGLShaderStage stage{impl->separable};
                stage.Create(result->code.c_str(), GL_VERTEX_SHADER);
                handle = stage.GetHandle();
                sanitize_mul = conf.state.sanitize_mul;
                std::scoped_lock lock(mutex);
                impl->programmable_vertex_shaders.Inject(conf, result->code, std::move(stage));
            } else if (raw.GetProgramType() == ProgramType::FS) {
                PicaFSConfig conf = PicaFSConfig::BuildFromRegs(raw.GetRawShaderConfig());
                result = GenerateFragmentShader(conf, impl->separable);
                OGLShaderStage stage{impl->separable};
                stage.Create(result->code.c_str(), GL_FRAGMENT_SHADER);
                handle = stage.GetHandle();
                std::scoped_lock lock(mutex);
                impl->fragment_shaders.Inject(conf, std::move(stage));
            } else {
                // Unsupported shader type got stored somehow so nuke the cache
                LOG_ERROR(Frontend, "failed to load raw ProgramType {}", raw.GetProgramType());
                compilation_failed = true;
                return;
            }
            if (handle == 0) {
                LOG_ERROR(Frontend, "compilation from raw failed {:x} {:x}",
                          raw.GetProgramCode().at(0), raw.GetProgramCode().at(1));
                compilation_failed = true;
                return;
            }

            std::scoped_lock lock(mutex);
            // If this is a new separable shader, add it the precompiled cache
            if (result) {
                disk_cache.SaveDecompiled(unique_identifier, *result, sanitize_mul);
                disk_cache.SaveDump(unique_identifier, handle);
                precompiled_cache_altered = true;
            }

            if (callback) {
                callback(VideoCore::LoadCallbackStage::Build, ++built_shaders, load_raws_size);
            }
        }
    };

    const std::size_t num_workers{std::max(1U, std::thread::hardware_concurrency())};
    const std::size_t bucket_size{load_raws_size / num_workers};
    std::vector<std::unique_ptr<Frontend::GraphicsContext>> contexts(num_workers);
    std::vector<std::thread> threads(num_workers);

    emu_window.SaveContext();
    for (std::size_t i = 0; i < num_workers; ++i) {
        const bool is_last_worker = i + 1 == num_workers;
        const std::size_t start{bucket_size * i};
        const std::size_t end{is_last_worker ? load_raws_size : start + bucket_size};

        // On some platforms the shared context has to be created from the GUI thread
        contexts[i] = emu_window.CreateSharedContext();
        // Release the context, so it can be immediately used by the spawned thread
        contexts[i]->DoneCurrent();
        threads[i] = std::thread(LoadRawSepareble, contexts[i].get(), start, end);
    }
    for (auto& thread : threads) {
        thread.join();
    }
    emu_window.RestoreContext();

    if (compilation_failed) {
        disk_cache.InvalidateAll();
    }

    if (precompiled_cache_altered) {
        disk_cache.SaveVirtualPrecompiledFile();
    }
}

} // namespace OpenGL<|MERGE_RESOLUTION|>--- conflicted
+++ resolved
@@ -7,18 +7,11 @@
 #include <thread>
 #include <unordered_map>
 #include <boost/variant.hpp>
-<<<<<<< HEAD
-=======
 #include "video_core/renderer_opengl/gl_driver.h"
->>>>>>> 62fc1f83
 #include "video_core/renderer_opengl/gl_resource_manager.h"
 #include "video_core/renderer_opengl/gl_shader_disk_cache.h"
 #include "video_core/renderer_opengl/gl_shader_manager.h"
 #include "video_core/renderer_opengl/gl_state.h"
-<<<<<<< HEAD
-#include "video_core/renderer_opengl/gl_driver.h"
-=======
->>>>>>> 62fc1f83
 #include "video_core/video_core.h"
 
 namespace OpenGL {
@@ -381,12 +374,8 @@
     ShaderDiskCache disk_cache;
 };
 
-<<<<<<< HEAD
-ShaderProgramManager::ShaderProgramManager(Frontend::EmuWindow& emu_window_, Driver& driver, bool separable)
-=======
 ShaderProgramManager::ShaderProgramManager(Frontend::EmuWindow& emu_window_, Driver& driver,
                                            bool separable)
->>>>>>> 62fc1f83
     : impl(std::make_unique<Impl>(separable)), emu_window{emu_window_}, driver{driver} {}
 
 ShaderProgramManager::~ShaderProgramManager() = default;
