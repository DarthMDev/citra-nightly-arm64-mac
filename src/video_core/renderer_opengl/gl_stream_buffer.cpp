// Copyright 2022 Citra Emulator Project
// Licensed under GPLv2 or any later version
// Refer to the license.txt file included.

#include "common/alignment.h"
#include "common/assert.h"
#include "common/microprofile.h"
#include "video_core/renderer_opengl/gl_stream_buffer.h"

MICROPROFILE_DEFINE(OpenGL_StreamBuffer, "OpenGL", "Stream Buffer Orphaning",
                    MP_RGB(128, 128, 192));

namespace OpenGL {

<<<<<<< HEAD
OGLStreamBuffer::OGLStreamBuffer(GLenum target, GLsizeiptr size, bool readback, bool prefer_coherent)
=======
OGLStreamBuffer::OGLStreamBuffer(GLenum target, GLsizeiptr size, bool readback,
                                 bool prefer_coherent)
>>>>>>> 62fc1f83
    : gl_target(target), buffer_size(size) {
    gl_buffer.Create();
    glBindBuffer(gl_target, gl_buffer.handle);

    if (GLAD_GL_ARB_buffer_storage) {
        persistent = true;
        coherent = prefer_coherent;
<<<<<<< HEAD
        GLbitfield flags =
            (readback ? GL_MAP_READ_BIT : GL_MAP_WRITE_BIT) | GL_MAP_PERSISTENT_BIT | (coherent ? GL_MAP_COHERENT_BIT : 0);
        glBufferStorage(gl_target, size, nullptr, flags);
        mapped_ptr = static_cast<u8*>(glMapBufferRange(
            gl_target, 0, buffer_size, flags | (!coherent && !readback ? GL_MAP_FLUSH_EXPLICIT_BIT : 0)));
=======
        GLbitfield flags = (readback ? GL_MAP_READ_BIT : GL_MAP_WRITE_BIT) | GL_MAP_PERSISTENT_BIT |
                           (coherent ? GL_MAP_COHERENT_BIT : 0);
        glBufferStorage(gl_target, size, nullptr, flags);
        mapped_ptr = static_cast<u8*>(
            glMapBufferRange(gl_target, 0, buffer_size,
                             flags | (!coherent && !readback ? GL_MAP_FLUSH_EXPLICIT_BIT : 0)));
>>>>>>> 62fc1f83
    } else {
        glBufferData(gl_target, size, nullptr, GL_STREAM_DRAW);
    }
}

OGLStreamBuffer::~OGLStreamBuffer() {
    if (persistent) {
        glBindBuffer(gl_target, gl_buffer.handle);
        glUnmapBuffer(gl_target);
    }
    gl_buffer.Release();
}

GLuint OGLStreamBuffer::GetHandle() const {
    return gl_buffer.handle;
}

GLsizeiptr OGLStreamBuffer::GetSize() const {
    return buffer_size;
}

std::tuple<u8*, GLintptr, bool> OGLStreamBuffer::Map(GLsizeiptr size, GLintptr alignment) {
    ASSERT(size <= buffer_size);
    ASSERT(alignment <= buffer_size);
    mapped_size = size;

    if (alignment > 0) {
        buffer_pos = Common::AlignUp<std::size_t>(buffer_pos, alignment);
    }

    bool invalidate = false;
    if (buffer_pos + size > buffer_size) {
        buffer_pos = 0;
        invalidate = true;

        if (persistent) {
            glUnmapBuffer(gl_target);
        }
    }

    if (invalidate || !persistent) {
        MICROPROFILE_SCOPE(OpenGL_StreamBuffer);
<<<<<<< HEAD
        GLbitfield flags = (readback ? GL_MAP_READ_BIT : GL_MAP_WRITE_BIT) | (persistent ? GL_MAP_PERSISTENT_BIT : 0) |
                           (coherent ? GL_MAP_COHERENT_BIT : 0) | (!coherent && !readback ? GL_MAP_FLUSH_EXPLICIT_BIT : 0) |
=======
        GLbitfield flags = (readback ? GL_MAP_READ_BIT : GL_MAP_WRITE_BIT) |
                           (persistent ? GL_MAP_PERSISTENT_BIT : 0) |
                           (coherent ? GL_MAP_COHERENT_BIT : 0) |
                           (!coherent && !readback ? GL_MAP_FLUSH_EXPLICIT_BIT : 0) |
>>>>>>> 62fc1f83
                           (invalidate ? GL_MAP_INVALIDATE_BUFFER_BIT : GL_MAP_UNSYNCHRONIZED_BIT);
        mapped_ptr = static_cast<u8*>(
            glMapBufferRange(gl_target, buffer_pos, buffer_size - buffer_pos, flags));
        mapped_offset = buffer_pos;
    }

    return std::make_tuple(mapped_ptr + buffer_pos - mapped_offset, buffer_pos, invalidate);
}

void OGLStreamBuffer::Unmap(GLsizeiptr size) {
    ASSERT(size <= mapped_size);

    if (!coherent && !readback && size > 0) {
        glFlushMappedBufferRange(gl_target, buffer_pos - mapped_offset, size);
    }

    if (!persistent) {
        glUnmapBuffer(gl_target);
    }

    buffer_pos += size;
}

} // namespace OpenGL<|MERGE_RESOLUTION|>--- conflicted
+++ resolved
@@ -12,12 +12,8 @@
 
 namespace OpenGL {
 
-<<<<<<< HEAD
-OGLStreamBuffer::OGLStreamBuffer(GLenum target, GLsizeiptr size, bool readback, bool prefer_coherent)
-=======
 OGLStreamBuffer::OGLStreamBuffer(GLenum target, GLsizeiptr size, bool readback,
                                  bool prefer_coherent)
->>>>>>> 62fc1f83
     : gl_target(target), buffer_size(size) {
     gl_buffer.Create();
     glBindBuffer(gl_target, gl_buffer.handle);
@@ -25,20 +21,12 @@
     if (GLAD_GL_ARB_buffer_storage) {
         persistent = true;
         coherent = prefer_coherent;
-<<<<<<< HEAD
-        GLbitfield flags =
-            (readback ? GL_MAP_READ_BIT : GL_MAP_WRITE_BIT) | GL_MAP_PERSISTENT_BIT | (coherent ? GL_MAP_COHERENT_BIT : 0);
-        glBufferStorage(gl_target, size, nullptr, flags);
-        mapped_ptr = static_cast<u8*>(glMapBufferRange(
-            gl_target, 0, buffer_size, flags | (!coherent && !readback ? GL_MAP_FLUSH_EXPLICIT_BIT : 0)));
-=======
         GLbitfield flags = (readback ? GL_MAP_READ_BIT : GL_MAP_WRITE_BIT) | GL_MAP_PERSISTENT_BIT |
                            (coherent ? GL_MAP_COHERENT_BIT : 0);
         glBufferStorage(gl_target, size, nullptr, flags);
         mapped_ptr = static_cast<u8*>(
             glMapBufferRange(gl_target, 0, buffer_size,
                              flags | (!coherent && !readback ? GL_MAP_FLUSH_EXPLICIT_BIT : 0)));
->>>>>>> 62fc1f83
     } else {
         glBufferData(gl_target, size, nullptr, GL_STREAM_DRAW);
     }
@@ -81,15 +69,10 @@
 
     if (invalidate || !persistent) {
         MICROPROFILE_SCOPE(OpenGL_StreamBuffer);
-<<<<<<< HEAD
-        GLbitfield flags = (readback ? GL_MAP_READ_BIT : GL_MAP_WRITE_BIT) | (persistent ? GL_MAP_PERSISTENT_BIT : 0) |
-                           (coherent ? GL_MAP_COHERENT_BIT : 0) | (!coherent && !readback ? GL_MAP_FLUSH_EXPLICIT_BIT : 0) |
-=======
         GLbitfield flags = (readback ? GL_MAP_READ_BIT : GL_MAP_WRITE_BIT) |
                            (persistent ? GL_MAP_PERSISTENT_BIT : 0) |
                            (coherent ? GL_MAP_COHERENT_BIT : 0) |
                            (!coherent && !readback ? GL_MAP_FLUSH_EXPLICIT_BIT : 0) |
->>>>>>> 62fc1f83
                            (invalidate ? GL_MAP_INVALIDATE_BUFFER_BIT : GL_MAP_UNSYNCHRONIZED_BIT);
         mapped_ptr = static_cast<u8*>(
             glMapBufferRange(gl_target, buffer_pos, buffer_size - buffer_pos, flags));
