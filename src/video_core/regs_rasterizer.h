// Copyright 2017 Citra Emulator Project
// Licensed under GPLv2 or any later version
// Refer to the license.txt file included.

#pragma once

#include <array>
#include "common/math_util.h"
#include "common/bit_field.h"
<<<<<<< HEAD
=======
#include "common/math_util.h"
>>>>>>> 62fc1f83
#include "common/vector_math.h"
#include "video_core/pica_types.h"

namespace Pica {

struct RasterizerRegs {
    enum class CullMode : u32 {
        // Select which polygons are considered to be "frontfacing".
        KeepAll = 0,
        KeepClockWise = 1,
        KeepCounterClockWise = 2,
        KeepAll2 = 3
    };

    union {
        BitField<0, 2, CullMode> cull_mode;
    };

    BitField<0, 24, u32> viewport_size_x;

    INSERT_PADDING_WORDS(0x1);

    BitField<0, 24, u32> viewport_size_y;

    INSERT_PADDING_WORDS(0x3);

    BitField<0, 1, u32> clip_enable;
    BitField<0, 24, u32> clip_coef[4]; // float24

    Common::Vec4<float24> GetClipCoef() const {
        return {float24::FromRaw(clip_coef[0]), float24::FromRaw(clip_coef[1]),
                float24::FromRaw(clip_coef[2]), float24::FromRaw(clip_coef[3])};
    }

    Common::Rectangle<s32> GetViewportRect() const {
<<<<<<< HEAD
         return {
             // These registers hold half-width and half-height, so must be multiplied by 2
             viewport_corner.x,  // left
             viewport_corner.y + // top
             static_cast<s32>(float24::FromRaw(viewport_size_y).ToFloat32() * 2),
             viewport_corner.x + // right
             static_cast<s32>(float24::FromRaw(viewport_size_x).ToFloat32() * 2),
             viewport_corner.y // bottom
         };
     }
=======
        return {
            // These registers hold half-width and half-height, so must be multiplied by 2
            viewport_corner.x,  // left
            viewport_corner.y + // top
                static_cast<s32>(float24::FromRaw(viewport_size_y).ToFloat32() * 2),
            viewport_corner.x + // right
                static_cast<s32>(float24::FromRaw(viewport_size_x).ToFloat32() * 2),
            viewport_corner.y // bottom
        };
    }
>>>>>>> 62fc1f83

    INSERT_PADDING_WORDS(0x1);

    BitField<0, 24, u32> viewport_depth_range;      // float24
    BitField<0, 24, u32> viewport_depth_near_plane; // float24

    BitField<0, 3, u32> vs_output_total;

    union VSOutputAttributes {
        // Maps components of output vertex attributes to semantics
        enum Semantic : u32 {
            POSITION_X = 0,
            POSITION_Y = 1,
            POSITION_Z = 2,
            POSITION_W = 3,

            QUATERNION_X = 4,
            QUATERNION_Y = 5,
            QUATERNION_Z = 6,
            QUATERNION_W = 7,

            COLOR_R = 8,
            COLOR_G = 9,
            COLOR_B = 10,
            COLOR_A = 11,

            TEXCOORD0_U = 12,
            TEXCOORD0_V = 13,
            TEXCOORD1_U = 14,
            TEXCOORD1_V = 15,

            TEXCOORD0_W = 16,

            VIEW_X = 18,
            VIEW_Y = 19,
            VIEW_Z = 20,

            TEXCOORD2_U = 22,
            TEXCOORD2_V = 23,

            INVALID = 31,
        };

        BitField<0, 5, Semantic> map_x;
        BitField<8, 5, Semantic> map_y;
        BitField<16, 5, Semantic> map_z;
        BitField<24, 5, Semantic> map_w;

        u32 raw;
    } vs_output_attributes[7];

    INSERT_PADDING_WORDS(0xe);

    enum class ScissorMode : u32 {
        Disabled = 0,
        Exclude = 1, // Exclude pixels inside the scissor box

        Include = 3 // Exclude pixels outside the scissor box
    };

    struct {
        BitField<0, 2, ScissorMode> mode;

        union {
            BitField<0, 10, u32> x1;
            BitField<16, 10, u32> y1;
        };

        union {
            BitField<0, 10, u32> x2;
            BitField<16, 10, u32> y2;
        };
    } scissor_test;

    union {
        BitField<0, 10, s32> x;
        BitField<16, 10, s32> y;
    } viewport_corner;

    INSERT_PADDING_WORDS(0x1);

    // TODO: early depth
    INSERT_PADDING_WORDS(0x1);

    INSERT_PADDING_WORDS(0x2);

    enum DepthBuffering : u32 {
        WBuffering = 0,
        ZBuffering = 1,
    };
    BitField<0, 1, DepthBuffering> depthmap_enable;

    INSERT_PADDING_WORDS(0x12);
};

static_assert(sizeof(RasterizerRegs) == 0x40 * sizeof(u32),
              "RasterizerRegs struct has incorrect size");

} // namespace Pica<|MERGE_RESOLUTION|>--- conflicted
+++ resolved
@@ -7,10 +7,7 @@
 #include <array>
 #include "common/math_util.h"
 #include "common/bit_field.h"
-<<<<<<< HEAD
-=======
 #include "common/math_util.h"
->>>>>>> 62fc1f83
 #include "common/vector_math.h"
 #include "video_core/pica_types.h"
 
@@ -46,18 +43,6 @@
     }
 
     Common::Rectangle<s32> GetViewportRect() const {
-<<<<<<< HEAD
-         return {
-             // These registers hold half-width and half-height, so must be multiplied by 2
-             viewport_corner.x,  // left
-             viewport_corner.y + // top
-             static_cast<s32>(float24::FromRaw(viewport_size_y).ToFloat32() * 2),
-             viewport_corner.x + // right
-             static_cast<s32>(float24::FromRaw(viewport_size_x).ToFloat32() * 2),
-             viewport_corner.y // bottom
-         };
-     }
-=======
         return {
             // These registers hold half-width and half-height, so must be multiplied by 2
             viewport_corner.x,  // left
@@ -68,7 +53,6 @@
             viewport_corner.y // bottom
         };
     }
->>>>>>> 62fc1f83
 
     INSERT_PADDING_WORDS(0x1);
 
