add_subdirectory(host_shaders)

add_library(video_core STATIC
    command_processor.cpp
    command_processor.h
    debug_utils/debug_utils.cpp
    debug_utils/debug_utils.h
    geometry_pipeline.cpp
    geometry_pipeline.h
    gpu_debugger.h
    pica.cpp
    pica.h
    pica_state.h
    pica_types.h
    precompiled_headers.h
    primitive_assembly.cpp
    primitive_assembly.h
    rasterizer_accelerated.cpp
    rasterizer_accelerated.h
    rasterizer_interface.h
    regs.cpp
    regs.h
    regs_framebuffer.h
    regs_lighting.h
    regs_pipeline.h
    regs_rasterizer.h
    regs_shader.h
    regs_texturing.h
    renderer_base.cpp
    renderer_base.h
    rasterizer_cache/morton_swizzle.h
    rasterizer_cache/pixel_format.cpp
    rasterizer_cache/pixel_format.h
    rasterizer_cache/rasterizer_cache.cpp
    rasterizer_cache/rasterizer_cache.h
    rasterizer_cache/surface_base.h
    rasterizer_cache/utils.cpp
    rasterizer_cache/utils.h
    rasterizer_cache/surface_params.cpp
    rasterizer_cache/surface_params.h
    renderer_opengl/frame_dumper_opengl.cpp
    renderer_opengl/frame_dumper_opengl.h
    renderer_opengl/gl_driver.cpp
    renderer_opengl/gl_driver.h
<<<<<<< HEAD
=======
    renderer_opengl/gl_format_reinterpreter.cpp
    renderer_opengl/gl_format_reinterpreter.h
>>>>>>> 62fc1f83
    renderer_opengl/gl_rasterizer.cpp
    renderer_opengl/gl_rasterizer.h
    renderer_opengl/gl_resource_manager.cpp
    renderer_opengl/gl_resource_manager.h
    renderer_opengl/gl_shader_decompiler.cpp
    renderer_opengl/gl_shader_decompiler.h
    renderer_opengl/gl_shader_disk_cache.cpp
    renderer_opengl/gl_shader_disk_cache.h
    renderer_opengl/gl_shader_gen.cpp
    renderer_opengl/gl_shader_gen.h
    renderer_opengl/gl_shader_manager.cpp
    renderer_opengl/gl_shader_manager.h
    renderer_opengl/gl_shader_util.cpp
    renderer_opengl/gl_shader_util.h
    renderer_opengl/gl_state.cpp
    renderer_opengl/gl_state.h
    renderer_opengl/gl_stream_buffer.cpp
    renderer_opengl/gl_stream_buffer.h
    renderer_opengl/gl_texture_runtime.cpp
    renderer_opengl/gl_texture_runtime.h
    renderer_opengl/gl_vars.cpp
    renderer_opengl/gl_vars.h
    renderer_opengl/pica_to_gl.h
    renderer_opengl/post_processing_opengl.cpp
    renderer_opengl/post_processing_opengl.h
    renderer_opengl/renderer_opengl.cpp
    renderer_opengl/renderer_opengl.h
    renderer_opengl/texture_filters/anime4k/anime4k_ultrafast.cpp
    renderer_opengl/texture_filters/anime4k/anime4k_ultrafast.h
    renderer_opengl/texture_filters/bicubic/bicubic.cpp
    renderer_opengl/texture_filters/bicubic/bicubic.h
    renderer_opengl/texture_filters/nearest_neighbor/nearest_neighbor.cpp
    renderer_opengl/texture_filters/nearest_neighbor/nearest_neighbor.h
    renderer_opengl/texture_filters/scale_force/scale_force.cpp
    renderer_opengl/texture_filters/scale_force/scale_force.h
    renderer_opengl/texture_filters/texture_filter_base.h
    renderer_opengl/texture_filters/texture_filterer.cpp
    renderer_opengl/texture_filters/texture_filterer.h
    renderer_opengl/texture_filters/xbrz/xbrz_freescale.cpp
    renderer_opengl/texture_filters/xbrz/xbrz_freescale.h
<<<<<<< HEAD
    #temporary, move these back in alphabetical order before merging
    renderer_opengl/gl_format_reinterpreter.cpp
    renderer_opengl/gl_format_reinterpreter.h
=======
>>>>>>> 62fc1f83
    renderer_vulkan/pica_to_vk.h
    renderer_vulkan/renderer_vulkan.cpp
    renderer_vulkan/renderer_vulkan.h
    renderer_vulkan/vk_blit_helper.cpp
    renderer_vulkan/vk_blit_helper.h
    renderer_vulkan/vk_common.cpp
    renderer_vulkan/vk_common.h
    renderer_vulkan/vk_descriptor_manager.cpp
    renderer_vulkan/vk_descriptor_manager.h
    renderer_vulkan/vk_format_reinterpreter.cpp
    renderer_vulkan/vk_format_reinterpreter.h
    renderer_vulkan/vk_layout_tracker.h
    renderer_vulkan/vk_master_semaphore.cpp
    renderer_vulkan/vk_master_semaphore.h
    renderer_vulkan/vk_rasterizer.cpp
    renderer_vulkan/vk_rasterizer.h
    renderer_vulkan/vk_scheduler.cpp
    renderer_vulkan/vk_scheduler.h
    renderer_vulkan/vk_resource_pool.cpp
    renderer_vulkan/vk_resource_pool.h
    renderer_vulkan/vk_instance.cpp
    renderer_vulkan/vk_instance.h
    renderer_vulkan/vk_pipeline_cache.cpp
    renderer_vulkan/vk_pipeline_cache.h
    renderer_vulkan/vk_platform.cpp
    renderer_vulkan/vk_platform.h
    renderer_vulkan/vk_renderpass_cache.cpp
    renderer_vulkan/vk_renderpass_cache.h
    renderer_vulkan/vk_shader_gen.cpp
    renderer_vulkan/vk_shader_gen.h
    renderer_vulkan/vk_shader_gen_spv.cpp
    renderer_vulkan/vk_shader_gen_spv.h
    renderer_vulkan/vk_shader_util.cpp
    renderer_vulkan/vk_shader_util.h
    renderer_vulkan/vk_stream_buffer.cpp
    renderer_vulkan/vk_stream_buffer.h
    renderer_vulkan/vk_swapchain.cpp
    renderer_vulkan/vk_swapchain.h
    renderer_vulkan/vk_texture_runtime.cpp
    renderer_vulkan/vk_texture_runtime.h
    shader/debug_data.h
    shader/shader.cpp
    shader/shader.h
    shader/shader_cache.h
    shader/shader_interpreter.cpp
    shader/shader_interpreter.h
    shader/shader_uniforms.cpp
    shader/shader_uniforms.h
    swrasterizer/clipper.cpp
    swrasterizer/clipper.h
    swrasterizer/framebuffer.cpp
    swrasterizer/framebuffer.h
    swrasterizer/lighting.cpp
    swrasterizer/lighting.h
    swrasterizer/proctex.cpp
    swrasterizer/proctex.h
    swrasterizer/rasterizer.cpp
    swrasterizer/rasterizer.h
    swrasterizer/swrasterizer.cpp
    swrasterizer/swrasterizer.h
    swrasterizer/texturing.cpp
    swrasterizer/texturing.h
    texture/etc1.cpp
    texture/etc1.h
    texture/texture_decode.cpp
    texture/texture_decode.h
    utils.h
    vertex_loader.cpp
    vertex_loader.h
    video_core.cpp
    video_core.h
)

target_include_directories(video_core PRIVATE ${CMAKE_CURRENT_BINARY_DIR})

if(ARCHITECTURE_x86_64)
    target_sources(video_core
        PRIVATE
            shader/shader_jit_x64.cpp
            shader/shader_jit_x64_compiler.cpp

            shader/shader_jit_x64.h
            shader/shader_jit_x64_compiler.h
    )
endif()

create_target_directory_groups(video_core)

<<<<<<< HEAD
if (NOT MSVC)
    # Ignore nullability warnings generated from VMA
=======
# Ignore nullability warnings generated from VMA
if (NOT MSVC)
>>>>>>> 62fc1f83
    target_compile_options(vma INTERFACE -Wno-unused-variable -Wno-nullability-completeness)
endif()

target_link_libraries(video_core PUBLIC common core)
<<<<<<< HEAD
target_link_libraries(video_core PRIVATE nihstro-headers Boost::serialization glm::glm)
target_link_libraries(video_core PRIVATE vulkan-headers vma sirit SPIRV glslang glad)
=======
>>>>>>> 62fc1f83
set_target_properties(video_core PROPERTIES INTERPROCEDURAL_OPTIMIZATION ${ENABLE_LTO})

add_dependencies(video_core host_shaders)
target_include_directories(video_core PRIVATE ${HOST_SHADERS_INCLUDE})
target_link_libraries(video_core PRIVATE vulkan-headers vma sirit SPIRV glslang glad)
target_link_libraries(video_core PRIVATE nihstro-headers Boost::serialization glm::glm)

if (ARCHITECTURE_x86_64)
    target_link_libraries(video_core PUBLIC xbyak)
endif()

if (CITRA_USE_PRECOMPILED_HEADERS)
    target_precompile_headers(video_core PRIVATE precompiled_headers.h)
endif()<|MERGE_RESOLUTION|>--- conflicted
+++ resolved
@@ -42,11 +42,8 @@
     renderer_opengl/frame_dumper_opengl.h
     renderer_opengl/gl_driver.cpp
     renderer_opengl/gl_driver.h
-<<<<<<< HEAD
-=======
     renderer_opengl/gl_format_reinterpreter.cpp
     renderer_opengl/gl_format_reinterpreter.h
->>>>>>> 62fc1f83
     renderer_opengl/gl_rasterizer.cpp
     renderer_opengl/gl_rasterizer.h
     renderer_opengl/gl_resource_manager.cpp
@@ -87,12 +84,6 @@
     renderer_opengl/texture_filters/texture_filterer.h
     renderer_opengl/texture_filters/xbrz/xbrz_freescale.cpp
     renderer_opengl/texture_filters/xbrz/xbrz_freescale.h
-<<<<<<< HEAD
-    #temporary, move these back in alphabetical order before merging
-    renderer_opengl/gl_format_reinterpreter.cpp
-    renderer_opengl/gl_format_reinterpreter.h
-=======
->>>>>>> 62fc1f83
     renderer_vulkan/pica_to_vk.h
     renderer_vulkan/renderer_vulkan.cpp
     renderer_vulkan/renderer_vulkan.h
@@ -181,22 +172,12 @@
 
 create_target_directory_groups(video_core)
 
-<<<<<<< HEAD
-if (NOT MSVC)
-    # Ignore nullability warnings generated from VMA
-=======
 # Ignore nullability warnings generated from VMA
 if (NOT MSVC)
->>>>>>> 62fc1f83
     target_compile_options(vma INTERFACE -Wno-unused-variable -Wno-nullability-completeness)
 endif()
 
 target_link_libraries(video_core PUBLIC common core)
-<<<<<<< HEAD
-target_link_libraries(video_core PRIVATE nihstro-headers Boost::serialization glm::glm)
-target_link_libraries(video_core PRIVATE vulkan-headers vma sirit SPIRV glslang glad)
-=======
->>>>>>> 62fc1f83
 set_target_properties(video_core PROPERTIES INTERPROCEDURAL_OPTIMIZATION ${ENABLE_LTO})
 
 add_dependencies(video_core host_shaders)
