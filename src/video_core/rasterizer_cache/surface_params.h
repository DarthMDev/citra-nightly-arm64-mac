// Copyright 2022 Citra Emulator Project
// Licensed under GPLv2 or any later version
// Refer to the license.txt file included.

#pragma once

#include <array>
#include <climits>
#include <boost/icl/interval_map.hpp>
#include <boost/icl/interval_set.hpp>
#include "common/math_util.h"
#include "video_core/rasterizer_cache/pixel_format.h"

namespace VideoCore {

using SurfaceInterval = boost::icl::right_open_interval<PAddr>;
<<<<<<< HEAD

enum class TextureType { Texture2D = 0, CubeMap = 1 };
=======
>>>>>>> 62fc1f83

class SurfaceParams {
public:
    /// Surface match traits
    bool ExactMatch(const SurfaceParams& other_surface) const;
    bool CanSubRect(const SurfaceParams& sub_surface) const;
    bool CanExpand(const SurfaceParams& expanded_surface) const;
    bool CanTexCopy(const SurfaceParams& texcopy_params) const;

    Common::Rectangle<u32> GetSubRect(const SurfaceParams& sub_surface) const;
    Common::Rectangle<u32> GetScaledSubRect(const SurfaceParams& sub_surface) const;

    /// Returns the outer rectangle containing "interval"
    SurfaceParams FromInterval(SurfaceInterval interval) const;
    SurfaceInterval GetSubRectInterval(Common::Rectangle<u32> unscaled_rect) const;

    /// Updates remaining members from the already set addr, width, height and pixel_format
    void UpdateParams() {
        if (stride == 0) {
            stride = width;
        }

        type = GetFormatType(pixel_format);
        size = !is_tiled ? BytesInPixels(stride * (height - 1) + width)
                         : BytesInPixels(stride * 8 * (height / 8 - 1) + width * 8);
        end = addr + size;
    }

    bool IsScaled() const {
        return res_scale > 1;
    }

    SurfaceInterval GetInterval() const {
        return SurfaceInterval(addr, end);
    }

    u32 GetFormatBpp() const {
        return VideoCore::GetFormatBpp(pixel_format);
    }

    u32 GetScaledWidth() const {
        return width * res_scale;
    }

    u32 GetScaledHeight() const {
        return height * res_scale;
    }

    Common::Rectangle<u32> GetRect() const {
        return {0, height, width, 0};
    }

    Common::Rectangle<u32> GetScaledRect() const {
        return {0, GetScaledHeight(), GetScaledWidth(), 0};
    }

    u32 PixelsInBytes(u32 size) const {
        return size * 8 / GetFormatBpp();
    }

    u32 BytesInPixels(u32 pixels) const {
        return pixels * GetFormatBpp() / 8;
    }

public:
    PAddr addr = 0;
    PAddr end = 0;
    u32 size = 0;

    u32 width = 0;
    u32 height = 0;
    u32 stride = 0;
    u16 res_scale = 1;

    bool is_tiled = false;
    TextureType texture_type = TextureType::Texture2D;
    PixelFormat pixel_format = PixelFormat::Invalid;
    SurfaceType type = SurfaceType::Invalid;
};

} // namespace VideoCore<|MERGE_RESOLUTION|>--- conflicted
+++ resolved
@@ -14,11 +14,6 @@
 namespace VideoCore {
 
 using SurfaceInterval = boost::icl::right_open_interval<PAddr>;
-<<<<<<< HEAD
-
-enum class TextureType { Texture2D = 0, CubeMap = 1 };
-=======
->>>>>>> 62fc1f83
 
 class SurfaceParams {
 public:
