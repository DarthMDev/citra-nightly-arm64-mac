--- conflicted
+++ resolved
@@ -33,10 +33,6 @@
 #include "core/file_sys/archive_extsavedata.h"
 #include "core/file_sys/archive_source_sd_savedata.h"
 #include "core/hle/service/fs/archive.h"
-<<<<<<< HEAD
-#include "core/settings.h"
-=======
->>>>>>> 62fc1f83
 #include "qcursor.h"
 
 GameListSearchField::KeyReleaseEater::KeyReleaseEater(GameList* gamelist, QObject* parent)
@@ -493,10 +489,7 @@
     QAction* open_texture_load_location =
         context_menu.addAction(tr("Open Custom Texture Location"));
     QAction* open_mods_location = context_menu.addAction(tr("Open Mods Location"));
-<<<<<<< HEAD
-=======
     QAction* open_dlc_location = context_menu.addAction(tr("Open DLC Data Location"));
->>>>>>> 62fc1f83
     QMenu* shader_menu = context_menu.addMenu(tr("Disk Shader Cache"));
     QAction* dump_romfs = context_menu.addAction(tr("Dump RomFS"));
     QAction* navigate_to_gamedb_entry = context_menu.addAction(tr("Navigate to GameDB entry"));
@@ -609,34 +602,15 @@
     connect(navigate_to_gamedb_entry, &QAction::triggered, this, [this, program_id]() {
         emit NavigateToGamedbEntryRequested(program_id, compatibility_list);
     });
-<<<<<<< HEAD
-=======
     connect(properties, &QAction::triggered, this,
             [this, path]() { emit OpenPerGameGeneralRequested(path); });
->>>>>>> 62fc1f83
     connect(open_shader_cache_location, &QAction::triggered, this, [this, program_id] {
         if (FileUtil::CreateFullPath(FileUtil::GetUserPath(FileUtil::UserPath::ShaderDir))) {
             emit OpenFolderRequested(program_id, GameListOpenTarget::SHADER_CACHE);
         }
     });
     connect(delete_opengl_disk_shader_cache, &QAction::triggered, this, [program_id] {
-<<<<<<< HEAD
-        const std::string_view cache_type =
-            Settings::values.separable_shader ? "separable" : "conventional";
-        const std::string path = fmt::format("{}opengl/precompiled/{}/{:016X}.bin",
-                                             FileUtil::GetUserPath(FileUtil::UserPath::ShaderDir),
-                                             cache_type, program_id);
-        QFile file{QString::fromStdString(path)};
-        file.remove();
-    });
-    connect(delete_vulkan_disk_shader_cache, &QAction::triggered, this, [] {
-        const std::string path =
-            fmt::format("{}vulkan", FileUtil::GetUserPath(FileUtil::UserPath::ShaderDir));
-        QDir dir{QString::fromStdString(path)};
-        dir.removeRecursively();
-=======
         ForEachOpenGLCacheFile(program_id, [](QFile& file) { file.remove(); });
->>>>>>> 62fc1f83
     });
 };
 
