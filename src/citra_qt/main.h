--- conflicted
+++ resolved
@@ -241,10 +241,7 @@
     void InstallCIA(QStringList filepaths);
     void HideMouseCursor();
     void ShowMouseCursor();
-<<<<<<< HEAD
-=======
     void OpenPerGameConfiguration(u64 title_id, const QString& file_name);
->>>>>>> 62fc1f83
     void UpdateAPIIndicator(bool override);
 
     std::unique_ptr<Ui::MainWindow> ui;
