--- conflicted
+++ resolved
@@ -28,18 +28,12 @@
 
     void UpdateBackgroundColorButton(const QColor& color);
 
-<<<<<<< HEAD
-=======
     void SetupPerGameUI();
 
->>>>>>> 62fc1f83
 private:
     void DiscoverPhysicalDevices();
     void SetPhysicalDeviceComboVisibility(int index);
 
-<<<<<<< HEAD
-private:
-=======
     ConfigurationShared::CheckState use_hw_renderer;
     ConfigurationShared::CheckState use_hw_shader;
     ConfigurationShared::CheckState separable_shader;
@@ -48,7 +42,6 @@
     ConfigurationShared::CheckState use_vsync_new;
     ConfigurationShared::CheckState async_command_recording;
     ConfigurationShared::CheckState spirv_shader_gen;
->>>>>>> 62fc1f83
     std::unique_ptr<Ui::ConfigureGraphics> ui;
     QColor bg_color;
 };