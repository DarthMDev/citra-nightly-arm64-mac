--- conflicted
+++ resolved
@@ -13,10 +13,6 @@
 #include "common/logging/log.h"
 #include "common/settings.h"
 #include "core/core.h"
-<<<<<<< HEAD
-#include "core/settings.h"
-=======
->>>>>>> 62fc1f83
 #include "qcheckbox.h"
 #include "ui_configure_debug.h"
 #include "video_core/renderer_vulkan/vk_instance.h"
@@ -32,55 +28,31 @@
     });
 
     connect(ui->toggle_renderer_debug, &QCheckBox::clicked, this, [this](bool checked) {
-<<<<<<< HEAD
-        if (checked && Settings::values.graphics_api == Settings::GraphicsAPI::Vulkan) {
-=======
         if (checked && Settings::values.graphics_api.GetValue() == Settings::GraphicsAPI::Vulkan) {
->>>>>>> 62fc1f83
             try {
                 Vulkan::Instance debug_inst{true};
             } catch (vk::LayerNotPresentError&) {
                 ui->toggle_renderer_debug->toggle();
-<<<<<<< HEAD
-                QMessageBox::warning(
-                    this, tr("Validation layer not available"),
-                    tr("Unable to enable debug renderer because the layer "
-                       "<strong>VK_LAYER_KHRONOS_validation</strong> is missing. "
-                       "Please install the Vulkan SDK or the appropriate package of your distribution"));
-=======
                 QMessageBox::warning(this, tr("Validation layer not available"),
                                      tr("Unable to enable debug renderer because the layer "
                                         "<strong>VK_LAYER_KHRONOS_validation</strong> is missing. "
                                         "Please install the Vulkan SDK or the appropriate package "
                                         "of your distribution"));
->>>>>>> 62fc1f83
             }
         }
     });
 
     connect(ui->toggle_dump_command_buffers, &QCheckBox::clicked, this, [this](bool checked) {
-<<<<<<< HEAD
-        if (checked && Settings::values.graphics_api == Settings::GraphicsAPI::Vulkan) {
-=======
         if (checked && Settings::values.graphics_api.GetValue() == Settings::GraphicsAPI::Vulkan) {
->>>>>>> 62fc1f83
             try {
                 Vulkan::Instance debug_inst{false, true};
             } catch (vk::LayerNotPresentError&) {
                 ui->toggle_dump_command_buffers->toggle();
-<<<<<<< HEAD
-                QMessageBox::warning(
-                    this, tr("Command buffer dumping not available"),
-                    tr("Unable to enable command buffer dumping because the layer "
-                       "<strong>VK_LAYER_LUNARG_api_dump</strong> is missing. "
-                       "Please install the Vulkan SDK or the appropriate package of your distribution"));
-=======
                 QMessageBox::warning(this, tr("Command buffer dumping not available"),
                                      tr("Unable to enable command buffer dumping because the layer "
                                         "<strong>VK_LAYER_LUNARG_api_dump</strong> is missing. "
                                         "Please install the Vulkan SDK or the appropriate package "
                                         "of your distribution"));
->>>>>>> 62fc1f83
             }
         }
     });
@@ -98,19 +70,11 @@
     ui->gdbport_spinbox->setEnabled(Settings::values.use_gdbstub.GetValue());
     ui->gdbport_spinbox->setValue(Settings::values.gdbstub_port.GetValue());
     ui->toggle_console->setEnabled(!Core::System::GetInstance().IsPoweredOn());
-<<<<<<< HEAD
-    ui->toggle_console->setChecked(UISettings::values.show_console);
-    ui->log_filter_edit->setText(QString::fromStdString(Settings::values.log_filter));
-    ui->toggle_cpu_jit->setChecked(Settings::values.use_cpu_jit);
-    ui->toggle_renderer_debug->setChecked(Settings::values.renderer_debug);
-    ui->toggle_dump_command_buffers->setChecked(Settings::values.dump_command_buffers);
-=======
     ui->toggle_console->setChecked(UISettings::values.show_console.GetValue());
     ui->log_filter_edit->setText(QString::fromStdString(Settings::values.log_filter.GetValue()));
     ui->toggle_cpu_jit->setChecked(Settings::values.use_cpu_jit.GetValue());
     ui->toggle_renderer_debug->setChecked(Settings::values.renderer_debug.GetValue());
     ui->toggle_dump_command_buffers->setChecked(Settings::values.dump_command_buffers.GetValue());
->>>>>>> 62fc1f83
 }
 
 void ConfigureDebug::ApplyConfiguration() {
