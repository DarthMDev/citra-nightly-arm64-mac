--- conflicted
+++ resolved
@@ -37,12 +37,8 @@
     TEXTURE_DUMP = 4,
     TEXTURE_LOAD = 5,
     MODS = 6,
-<<<<<<< HEAD
-    SHADER_CACHE = 7
-=======
     DLC_DATA = 7,
     SHADER_CACHE = 8
->>>>>>> 62fc1f83
 };
 
 class GameList : public QWidget {
